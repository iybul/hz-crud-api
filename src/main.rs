use actix_web::{web, App, HttpResponse, HttpServer, Responder, middleware::Logger, HttpRequest, Error as ActixWebError};
use actix_cors::Cors;
use dotenv::dotenv;
use serde::{Deserialize, Serialize};
use sqlx::{postgres::PgPoolOptions, Pool, Postgres, types::chrono::NaiveDate};
use std::env;
use chrono::NaiveDate;

// Import auth module
mod auth;
use auth::{verify_auth, get_token_from_request};

// Organization entity
#[derive(Serialize, Deserialize, Debug, Clone)]
pub struct Organization {
    pub id: Option<i32>,
    pub name: String,
    pub email: String,
}

#[derive(Serialize, Deserialize, Debug)]
struct BatchInput {
    pub org_id: i32,
    pub employee: String,
    pub recipe_lotcode: String,
    #[serde(alias = "batchLotCode")]
    pub batch_lot_code: String,
    pub ingredients: Vec<i32>,
    pub amount_ingredients: Vec<i32>,
    pub date_made: String,
    pub amount_made: String,
}

#[derive(Serialize, Deserialize, Debug)]
struct Batch {
    pub id: Option<i32>,
    pub org_id: i32,
    pub employee: String,
    pub recipe_lotcode: String,
    #[serde(alias = "batchLotCode")]
    pub batch_lot_code: String,
    pub ingredients: Vec<i32>,
    pub amount_ingredients: Vec<i32>,
    pub date_made: String,
    pub amount_made: String,
}

#[derive(Serialize, Deserialize, Debug)]
struct Employee {
    pub id: Option<i32>,
    pub name: String,
    pub role: String,
    pub org_id: i32,
}

#[derive(Serialize, Deserialize, Debug)]
struct RecipeInput {
    pub lotcode: String,
    pub name: String,
    pub date_made: String, // For user input as string
    pub org_id: i32,
    pub ingredients: Vec<i32>,
    pub description: String,
}

#[derive(Serialize, Deserialize, Debug)]
struct Recipe {
<<<<<<< HEAD
    pub id: Option<i32>,
    pub lotcode: String,
    pub name: String,
    pub date_made: String,
    pub org_id: i32,
    pub ingredients: Vec<i32>,
    pub description: Option<String>,
=======
    id: Option<i32>,
    lotcode: String,
    name: String,
    date_made: NaiveDate,
    org_id: Option<i32>,
    ingredients: Vec<i32>,  // List of ingredient IDs
    description: Option<String>,
>>>>>>> 4a04eb09
}

#[derive(Serialize, Deserialize, Debug)]
struct IngredientInput {
    pub lotcode: String,
    pub name: String,
    pub date: String, // For user input as string
    pub org_id: i32,
}

#[derive(Serialize, Deserialize, Debug)]
struct Ingredient {
<<<<<<< HEAD
    pub id: Option<i32>,
    pub lotcode: String,
    pub name: String,
    pub date: String,
    pub org_id: i32,
=======
    id: Option<i32>,
    lotcode: String,
    name: String,
    date: NaiveDate,
    org_id: Option<i32>,
>>>>>>> 4a04eb09
}

// Application state
pub struct AppState {
    db_pool: Pool<Postgres>,
}

// Helper function to extract organization ID from token
async fn get_org_id_from_token(
    req: &HttpRequest, 
    db_pool: &Pool<Postgres>
) -> Result<i32, auth::AuthError> {
    if let Some(token) = get_token_from_request(req) {
        let token_record = sqlx::query!(
            r#"
            SELECT org_id, expires_at, is_revoked
            FROM access_tokens
            WHERE token = $1
            "#,
            token
        )
        .fetch_optional(db_pool)
        .await
        .map_err(auth::AuthError::DatabaseError)?;
        
        match token_record {
            Some(record) => {
                if record.is_revoked {
                    return Err(auth::AuthError::Unauthorized("Token has been revoked".to_string()));
                }
                
                let expires_at = record.expires_at;
                let now = chrono::Utc::now().naive_utc();
                
                if expires_at < now {
                    return Err(auth::AuthError::Unauthorized("Token has expired".to_string()));
                }
                
                Ok(record.org_id)
            }
            None => Err(auth::AuthError::Unauthorized("Invalid token".to_string())),
        }
    } else {
        Err(auth::AuthError::Unauthorized("No authorization token provided".to_string()))
    }
}

// Health check endpoint
async fn health_check() -> impl Responder {
    HttpResponse::Ok().json(serde_json::json!({"status": "healthy"}))
}

// Organization endpoints
async fn create_organization(
    org: web::Json<Organization>,
    data: web::Data<AppState>,
) -> impl Responder {
    match sqlx::query!(
        "INSERT INTO organizations (name, email) VALUES ($1, $2) RETURNING id",
        org.name,
        org.email
    )
    .fetch_one(&data.db_pool)
    .await
    {
        Ok(record) => {
            let created_org = Organization {
                id: Some(record.id),
                name: org.name.clone(),
                email: org.email.clone(),
            };
            HttpResponse::Created().json(created_org)
        }
        Err(e) => {
            eprintln!("Failed to create organization: {}", e);
            HttpResponse::InternalServerError().json(serde_json::json!({"error": "Failed to create organization"}))
        }
    }
}

async fn get_organization(
    path: web::Path<i32>,
    data: web::Data<AppState>,
    req: HttpRequest,
) -> impl Responder {
    // Get authenticated organization ID
    let auth_org_id = match get_org_id_from_token(&req, &data.db_pool).await {
        Ok(id) => id,
        Err(e) => return HttpResponse::Unauthorized().json(serde_json::json!({"error": e.to_string()})),
    };
    
    let id = path.into_inner();
    
    // Only allow access to the authenticated organization's data
    if id != auth_org_id {
        return HttpResponse::Forbidden().json(serde_json::json!({"error": "Access denied"}));
    }
    
    match sqlx::query_as!(
        Organization,
        "SELECT id, name, email FROM organizations WHERE id = $1",
        id
    )
    .fetch_optional(&data.db_pool)
    .await
    {
        Ok(Some(org)) => HttpResponse::Ok().json(org),
        Ok(None) => HttpResponse::NotFound().json(serde_json::json!({"error": "Organization not found"})),
        Err(e) => {
            eprintln!("Database error: {}", e);
            HttpResponse::InternalServerError().json(serde_json::json!({"error": "Internal server error"}))
        }
    }
}

async fn get_all_organizations(
    data: web::Data<AppState>,
    req: HttpRequest,
) -> impl Responder {
    // Get authenticated organization ID
    let auth_org_id = match get_org_id_from_token(&req, &data.db_pool).await {
        Ok(id) => id,
        Err(e) => return HttpResponse::Unauthorized().json(serde_json::json!({"error": e.to_string()})),
    };
    
    // Only return the authenticated organization
    match sqlx::query_as!(
        Organization,
        "SELECT id, name, email FROM organizations WHERE id = $1",
        auth_org_id
    )
    .fetch_all(&data.db_pool)
    .await
    {
        Ok(orgs) => HttpResponse::Ok().json(orgs),
        Err(e) => {
            eprintln!("Database error: {}", e);
            HttpResponse::InternalServerError().json(serde_json::json!({"error": "Internal server error"}))
        }
    }
}

async fn update_organization(
    path: web::Path<i32>,
    org: web::Json<Organization>,
    data: web::Data<AppState>,
    req: HttpRequest,
) -> impl Responder {
    // Get authenticated organization ID
    let auth_org_id = match get_org_id_from_token(&req, &data.db_pool).await {
        Ok(id) => id,
        Err(e) => return HttpResponse::Unauthorized().json(serde_json::json!({"error": e.to_string()})),
    };
    
    let id = path.into_inner();
    
    // Only allow updating the authenticated organization
    if id != auth_org_id {
        return HttpResponse::Forbidden().json(serde_json::json!({"error": "Access denied"}));
    }
    
    match sqlx::query!(
        "UPDATE organizations SET name = $1, email = $2 WHERE id = $3 RETURNING id",
        org.name,
        org.email,
        id
    )
    .fetch_optional(&data.db_pool)
    .await
    {
        Ok(Some(_)) => {
            let updated_org = Organization {
                id: Some(id),
                name: org.name.clone(),
                email: org.email.clone(),
            };
            HttpResponse::Ok().json(updated_org)
        }
        Ok(None) => HttpResponse::NotFound().json(serde_json::json!({"error": "Organization not found"})),
        Err(e) => {
            eprintln!("Database error: {}", e);
            HttpResponse::InternalServerError().json(serde_json::json!({"error": "Internal server error"}))
        }
    }
}

async fn delete_organization(
    path: web::Path<i32>,
    data: web::Data<AppState>,
    req: HttpRequest,
) -> impl Responder {
    // Get authenticated organization ID
    let auth_org_id = match get_org_id_from_token(&req, &data.db_pool).await {
        Ok(id) => id,
        Err(e) => return HttpResponse::Unauthorized().json(serde_json::json!({"error": e.to_string()})),
    };
    
    let id = path.into_inner();
    
    // Only allow deleting the authenticated organization
    if id != auth_org_id {
        return HttpResponse::Forbidden().json(serde_json::json!({"error": "Access denied"}));
    }
    
    match sqlx::query!("DELETE FROM organizations WHERE id = $1 RETURNING id", id)
        .fetch_optional(&data.db_pool)
        .await
    {
        Ok(Some(_)) => HttpResponse::NoContent().finish(),
        Ok(None) => HttpResponse::NotFound().json(serde_json::json!({"error": "Organization not found"})),
        Err(e) => {
            eprintln!("Database error: {}", e);
            HttpResponse::InternalServerError().json(serde_json::json!({"error": "Internal server error"}))
        }
    }
}

// Employee endpoints
async fn create_employee(
    employee: web::Json<Employee>,
    data: web::Data<AppState>,
<<<<<<< HEAD
) -> impl Responder {
=======
    req: HttpRequest,
) -> impl Responder {
    // Get authenticated organization ID
    let auth_org_id = match get_org_id_from_token(&req, &data.db_pool).await {
        Ok(id) => id,
        Err(e) => return HttpResponse::Unauthorized().json(serde_json::json!({"error": e.to_string()})),
    };
    
    // Enforce employee belongs to authenticated organization
    let org_id = auth_org_id;
    
>>>>>>> 4a04eb09
    match sqlx::query!(
        "INSERT INTO employees (name, role, org_id) VALUES ($1, $2, $3) RETURNING id",
        employee.name,
        employee.role,
<<<<<<< HEAD
        employee.org_id
=======
        org_id
>>>>>>> 4a04eb09
    )
    .fetch_one(&data.db_pool)
    .await
    {
        Ok(record) => {
            let created_employee = Employee {
                id: Some(record.id),
                name: employee.name.clone(),
                role: employee.role.clone(),
<<<<<<< HEAD
                org_id: employee.org_id,
=======
                org_id,
>>>>>>> 4a04eb09
            };
            HttpResponse::Created().json(created_employee)
        }
        Err(e) => {
            eprintln!("Failed to create employee: {}", e);
            HttpResponse::InternalServerError().json(serde_json::json!({"error": "Failed to create employee"}))
        }
    }
}

async fn get_employee(
    path: web::Path<i32>,
    data: web::Data<AppState>,
<<<<<<< HEAD
) -> impl Responder {
    let id = path.into_inner();
    
    match sqlx::query!(
        "SELECT id, name, role, org_id FROM employees WHERE id = $1",
        id
=======
    req: HttpRequest,
) -> impl Responder {
    // Get authenticated organization ID
    let auth_org_id = match get_org_id_from_token(&req, &data.db_pool).await {
        Ok(id) => id,
        Err(e) => return HttpResponse::Unauthorized().json(serde_json::json!({"error": e.to_string()})),
    };
    
    let id = path.into_inner();
    
    match sqlx::query!(
        "SELECT id, name, role, org_id FROM employees WHERE id = $1 AND org_id = $2",
        id,
        auth_org_id
>>>>>>> 4a04eb09
    )
    .fetch_optional(&data.db_pool)
    .await
    {
<<<<<<< HEAD
        Ok(Some(record)) => {
            let employee = Employee {
                id: Some(record.id),
                name: record.name,
                role: record.role,
                org_id: record.org_id.unwrap_or(0),
=======
        Ok(Some(e)) => {
            let employee = Employee {
                id: Some(e.id),
                name: e.name,
                role: e.role,
                org_id: e.org_id.unwrap_or(auth_org_id),
>>>>>>> 4a04eb09
            };
            HttpResponse::Ok().json(employee)
        },
        Ok(None) => HttpResponse::NotFound().json(serde_json::json!({"error": "Employee not found"})),
        Err(e) => {
            eprintln!("Database error: {}", e);
            HttpResponse::InternalServerError().json(serde_json::json!({"error": "Internal server error"}))
        }
    }
}

async fn get_all_employees(
    data: web::Data<AppState>,
<<<<<<< HEAD
) -> impl Responder {
    match sqlx::query!(
        "SELECT id, name, role, org_id FROM employees"
=======
    req: HttpRequest,
) -> impl Responder {
    // Get authenticated organization ID
    let auth_org_id = match get_org_id_from_token(&req, &data.db_pool).await {
        Ok(id) => id,
        Err(e) => return HttpResponse::Unauthorized().json(serde_json::json!({"error": e.to_string()})),
    };
    
    match sqlx::query!(
        "SELECT id, name, role, org_id FROM employees WHERE org_id = $1",
        auth_org_id
>>>>>>> 4a04eb09
    )
    .fetch_all(&data.db_pool)
    .await
    {
<<<<<<< HEAD
        Ok(records) => {
            let employees: Vec<Employee> = records.into_iter().map(|record| {
                Employee {
                    id: Some(record.id),
                    name: record.name,
                    role: record.role,
                    org_id: record.org_id.unwrap_or(0),
                }
            }).collect();
            HttpResponse::Ok().json(employees)
=======
        Ok(employees) => {
            let result: Vec<Employee> = employees.into_iter()
                .map(|e| Employee {
                    id: Some(e.id),
                    name: e.name,
                    role: e.role,
                    org_id: e.org_id.unwrap_or(auth_org_id), // Convert Option<i32> to i32
                })
                .collect();
            HttpResponse::Ok().json(result)
>>>>>>> 4a04eb09
        },
        Err(e) => {
            eprintln!("Database error: {}", e);
            HttpResponse::InternalServerError().json(serde_json::json!({"error": "Internal server error"}))
        }
    }
}

async fn update_employee(
    path: web::Path<i32>,
    employee: web::Json<Employee>,
    data: web::Data<AppState>,
<<<<<<< HEAD
) -> impl Responder {
    let id = path.into_inner();
    
    match sqlx::query!(
        "UPDATE employees SET name = $1, role = $2, org_id = $3 WHERE id = $4 RETURNING id",
        employee.name,
        employee.role,
        employee.org_id,
        id
=======
    req: HttpRequest,
) -> impl Responder {
    // Get authenticated organization ID
    let auth_org_id = match get_org_id_from_token(&req, &data.db_pool).await {
        Ok(id) => id,
        Err(e) => return HttpResponse::Unauthorized().json(serde_json::json!({"error": e.to_string()})),
    };
    
    let id = path.into_inner();
    
    // Verify employee belongs to authenticated organization
    match sqlx::query!(
        "SELECT org_id FROM employees WHERE id = $1",
        id
    )
    .fetch_optional(&data.db_pool)
    .await
    {
        Ok(Some(record)) => {
            if record.org_id != Some(auth_org_id) {
                return HttpResponse::Forbidden().json(serde_json::json!({"error": "Access denied"}));
            }
        },
        Ok(None) => {
            return HttpResponse::NotFound().json(serde_json::json!({"error": "Employee not found"}));
        },
        Err(e) => {
            eprintln!("Database error: {}", e);
            return HttpResponse::InternalServerError().json(serde_json::json!({"error": "Internal server error"}));
        }
    }
    
    // Update employee
    match sqlx::query!(
        "UPDATE employees SET name = $1, role = $2 WHERE id = $3 AND org_id = $4 RETURNING id",
        employee.name,
        employee.role,
        id,
        auth_org_id
>>>>>>> 4a04eb09
    )
    .fetch_optional(&data.db_pool)
    .await
    {
        Ok(Some(_)) => {
            let updated_employee = Employee {
                id: Some(id),
                name: employee.name.clone(),
                role: employee.role.clone(),
<<<<<<< HEAD
                org_id: employee.org_id,
=======
                org_id: auth_org_id,
>>>>>>> 4a04eb09
            };
            HttpResponse::Ok().json(updated_employee)
        }
        Ok(None) => HttpResponse::NotFound().json(serde_json::json!({"error": "Employee not found"})),
        Err(e) => {
            eprintln!("Database error: {}", e);
            HttpResponse::InternalServerError().json(serde_json::json!({"error": "Internal server error"}))
        }
    }
}

async fn delete_employee(
    path: web::Path<i32>,
    data: web::Data<AppState>,
<<<<<<< HEAD
) -> impl Responder {
    let id = path.into_inner();
    
    match sqlx::query!("DELETE FROM employees WHERE id = $1 RETURNING id", id)
        .fetch_optional(&data.db_pool)
        .await
=======
    req: HttpRequest,
) -> impl Responder {
    // Get authenticated organization ID
    let auth_org_id = match get_org_id_from_token(&req, &data.db_pool).await {
        Ok(id) => id,
        Err(e) => return HttpResponse::Unauthorized().json(serde_json::json!({"error": e.to_string()})),
    };
    
    let id = path.into_inner();
    
    match sqlx::query!(
        "DELETE FROM employees WHERE id = $1 AND org_id = $2 RETURNING id", 
        id, 
        auth_org_id
    )
    .fetch_optional(&data.db_pool)
    .await
>>>>>>> 4a04eb09
    {
        Ok(Some(_)) => HttpResponse::NoContent().finish(),
        Ok(None) => HttpResponse::NotFound().json(serde_json::json!({"error": "Employee not found"})),
        Err(e) => {
            eprintln!("Database error: {}", e);
            HttpResponse::InternalServerError().json(serde_json::json!({"error": "Internal server error"}))
        }
    }
}

<<<<<<< HEAD
// Ingredient endpoints
async fn create_ingredient(
    ingredient: web::Json<IngredientInput>,
    data: web::Data<AppState>,
) -> impl Responder {
    // Parse the date string to NaiveDate
    let date = match NaiveDate::parse_from_str(&ingredient.date, "%Y-%m-%d") {
        Ok(date) => date,
        Err(_) => {
            return HttpResponse::BadRequest().json(serde_json::json!({
                "error": "Invalid date format. Use YYYY-MM-DD"
            }));
        }
    };

    match sqlx::query!(
        "INSERT INTO ingredients (lotcode, name, date, org_id) VALUES ($1, $2, $3, $4) RETURNING id",
        ingredient.lotcode,
        ingredient.name,
        date,
        ingredient.org_id
    )
    .fetch_one(&data.db_pool)
    .await
    {
        Ok(record) => {
            let created_ingredient = Ingredient {
                id: Some(record.id),
                lotcode: ingredient.lotcode.clone(),
                name: ingredient.name.clone(),
                date: ingredient.date.clone(),
                org_id: ingredient.org_id,
            };
            HttpResponse::Created().json(created_ingredient)
        }
        Err(e) => {
            eprintln!("Failed to create ingredient: {}", e);
            HttpResponse::InternalServerError().json(serde_json::json!({"error": "Failed to create ingredient"}))
        }
    }
}

async fn get_ingredient(
    path: web::Path<i32>,
    data: web::Data<AppState>,
) -> impl Responder {
    let id = path.into_inner();
    
    match sqlx::query!(
        "SELECT id, lotcode, name, date::text as date, org_id FROM ingredients WHERE id = $1",
        id
=======
// Recipe endpoints
async fn create_recipe(
    recipe: web::Json<Recipe>,
    data: web::Data<AppState>,
    req: HttpRequest,
) -> impl Responder {
    // Get authenticated organization ID
    let auth_org_id = match get_org_id_from_token(&req, &data.db_pool).await {
        Ok(id) => id,
        Err(e) => return HttpResponse::Unauthorized().json(serde_json::json!({"error": e.to_string()})),
    };
    
    // Begin transaction
    let mut tx = match data.db_pool.begin().await {
        Ok(tx) => tx,
        Err(e) => {
            eprintln!("Failed to begin transaction: {}", e);
            return HttpResponse::InternalServerError().json(serde_json::json!({"error": "Database error"}));
        }
    };
    
    // Create recipe
    let recipe_id = match sqlx::query!(
        r#"
        INSERT INTO recipes (lotcode, name, date_made, org_id, description)
        VALUES ($1, $2, $3, $4, $5)
        RETURNING id
        "#,
        recipe.lotcode,
        recipe.name,
        recipe.date_made,
        auth_org_id,
        recipe.description
    )
    .fetch_one(&mut *tx)
    .await
    {
        Ok(record) => record.id,
        Err(e) => {
            let _ = tx.rollback().await;
            eprintln!("Failed to create recipe: {}", e);
            return HttpResponse::InternalServerError().json(serde_json::json!({"error": "Failed to create recipe"}));
        }
    };
    
    // Add ingredients associations
    for ingredient_id in &recipe.ingredients {
        // Verify ingredient belongs to this organization
        match sqlx::query!(
            "SELECT id FROM ingredients WHERE id = $1 AND org_id = $2",
            ingredient_id,
            auth_org_id
        )
        .fetch_optional(&mut *tx)
        .await
        {
            Ok(Some(_)) => {
                // Ingredient belongs to this org, add association
                match sqlx::query!(
                    r#"
                    INSERT INTO recipe_ingredients (recipe_id, ingredient_id)
                    VALUES ($1, $2)
                    "#,
                    recipe_id,
                    ingredient_id
                )
                .execute(&mut *tx)
                .await
                {
                    Ok(_) => {},
                    Err(e) => {
                        let _ = tx.rollback().await;
                        eprintln!("Failed to associate ingredient: {}", e);
                        return HttpResponse::InternalServerError().json(serde_json::json!({
                            "error": "Failed to associate ingredient with recipe"
                        }));
                    }
                }
            },
            Ok(None) => {
                let _ = tx.rollback().await;
                return HttpResponse::BadRequest().json(serde_json::json!({
                    "error": format!("Ingredient with ID {} not found or doesn't belong to your organization", ingredient_id)
                }));
            },
            Err(e) => {
                let _ = tx.rollback().await;
                eprintln!("Database error: {}", e);
                return HttpResponse::InternalServerError().json(serde_json::json!({"error": "Internal server error"}));
            }
        }
    }
    
    // Commit transaction
    match tx.commit().await {
        Ok(_) => {
            let created_recipe = Recipe {
                id: Some(recipe_id),
                lotcode: recipe.lotcode.clone(),
                name: recipe.name.clone(),
                date_made: recipe.date_made,
                org_id: Some(auth_org_id),
                ingredients: recipe.ingredients.clone(),
                description: recipe.description.clone(),
            };
            HttpResponse::Created().json(created_recipe)
        },
        Err(e) => {
            eprintln!("Failed to commit transaction: {}", e);
            HttpResponse::InternalServerError().json(serde_json::json!({"error": "Failed to create recipe"}))
        }
    }
}

async fn get_recipe(
    path: web::Path<i32>,
    data: web::Data<AppState>,
    req: HttpRequest,
) -> impl Responder {
    // Get authenticated organization ID
    let auth_org_id = match get_org_id_from_token(&req, &data.db_pool).await {
        Ok(id) => id,
        Err(e) => return HttpResponse::Unauthorized().json(serde_json::json!({"error": e.to_string()})),
    };
    
    let id = path.into_inner();
    
    // Get recipe
    let recipe = match sqlx::query!(
        r#"
        SELECT id, lotcode, name, date_made, org_id, description
        FROM recipes
        WHERE id = $1 AND org_id = $2
        "#,
        id,
        auth_org_id
>>>>>>> 4a04eb09
    )
    .fetch_optional(&data.db_pool)
    .await
    {
<<<<<<< HEAD
        Ok(Some(record)) => {
            let ingredient = Ingredient {
                id: Some(record.id),
                lotcode: record.lotcode,
                name: record.name,
                date: record.date.unwrap_or_default(),
                org_id: record.org_id.unwrap_or(0),
            };
            HttpResponse::Ok().json(ingredient)
        },
        Ok(None) => HttpResponse::NotFound().json(serde_json::json!({"error": "Ingredient not found"})),
        Err(e) => {
            eprintln!("Database error: {}", e);
            HttpResponse::InternalServerError().json(serde_json::json!({"error": "Internal server error"}))
        }
    }
}

async fn get_all_ingredients(
    data: web::Data<AppState>,
) -> impl Responder {
    match sqlx::query!(
        "SELECT id, lotcode, name, date::text as date, org_id FROM ingredients"
=======
        Ok(Some(r)) => r,
        Ok(None) => return HttpResponse::NotFound().json(serde_json::json!({"error": "Recipe not found"})),
        Err(e) => {
            eprintln!("Database error: {}", e);
            return HttpResponse::InternalServerError().json(serde_json::json!({"error": "Internal server error"}));
        }
    };
    
    // Get ingredients
    let ingredients = match sqlx::query!(
        r#"
        SELECT ingredient_id
        FROM recipe_ingredients
        WHERE recipe_id = $1
        "#,
        recipe.id
>>>>>>> 4a04eb09
    )
    .fetch_all(&data.db_pool)
    .await
    {
<<<<<<< HEAD
        Ok(records) => {
            let ingredients: Vec<Ingredient> = records.into_iter().map(|record| {
                Ingredient {
                    id: Some(record.id),
                    lotcode: record.lotcode,
                    name: record.name,
                    date: record.date.unwrap_or_default(),
                    org_id: record.org_id.unwrap_or(0),
                }
            }).collect();
            HttpResponse::Ok().json(ingredients)
        },
        Err(e) => {
            eprintln!("Database error: {}", e);
            HttpResponse::InternalServerError().json(serde_json::json!({"error": "Internal server error"}))
        }
    }
}

async fn update_ingredient(
    path: web::Path<i32>,
    ingredient: web::Json<IngredientInput>,
    data: web::Data<AppState>,
) -> impl Responder {
    let id = path.into_inner();
    
    // Parse the date string to NaiveDate
    let date = match NaiveDate::parse_from_str(&ingredient.date, "%Y-%m-%d") {
        Ok(date) => date,
        Err(_) => {
            return HttpResponse::BadRequest().json(serde_json::json!({
                "error": "Invalid date format. Use YYYY-MM-DD"
            }));
        }
    };
    
    match sqlx::query!(
        "UPDATE ingredients SET lotcode = $1, name = $2, date = $3, org_id = $4 WHERE id = $5 RETURNING id",
        ingredient.lotcode,
        ingredient.name,
        date,
        ingredient.org_id,
        id
    )
    .fetch_optional(&data.db_pool)
    .await
    {
        Ok(Some(_)) => {
            let updated_ingredient = Ingredient {
                id: Some(id),
                lotcode: ingredient.lotcode.clone(),
                name: ingredient.name.clone(),
                date: ingredient.date.clone(),
                org_id: ingredient.org_id,
            };
            HttpResponse::Ok().json(updated_ingredient)
        }
        Ok(None) => HttpResponse::NotFound().json(serde_json::json!({"error": "Ingredient not found"})),
        Err(e) => {
            eprintln!("Database error: {}", e);
            HttpResponse::InternalServerError().json(serde_json::json!({"error": "Internal server error"}))
        }
    }
}

async fn delete_ingredient(
    path: web::Path<i32>,
    data: web::Data<AppState>,
) -> impl Responder {
    let id = path.into_inner();
    
    match sqlx::query!("DELETE FROM ingredients WHERE id = $1 RETURNING id", id)
        .fetch_optional(&data.db_pool)
        .await
    {
        Ok(Some(_)) => HttpResponse::NoContent().finish(),
        Ok(None) => HttpResponse::NotFound().json(serde_json::json!({"error": "Ingredient not found"})),
        Err(e) => {
            eprintln!("Database error: {}", e);
            HttpResponse::InternalServerError().json(serde_json::json!({"error": "Internal server error"}))
        }
    }
}

// Recipe endpoints
async fn create_recipe(
    recipe: web::Json<RecipeInput>,
    data: web::Data<AppState>,
) -> impl Responder {
    // Parse the date string to NaiveDate
    let date_made = match NaiveDate::parse_from_str(&recipe.date_made, "%Y-%m-%d") {
        Ok(date) => date,
        Err(_) => {
            return HttpResponse::BadRequest().json(serde_json::json!({
                "error": "Invalid date format. Use YYYY-MM-DD"
            }));
        }
    };

    // Start a transaction
    let mut tx = match data.db_pool.begin().await {
        Ok(tx) => tx,
        Err(e) => {
            eprintln!("Failed to start transaction: {}", e);
            return HttpResponse::InternalServerError().json(serde_json::json!({"error": "Internal server error"}));
        }
    };

    // Insert the recipe
    let recipe_id = match sqlx::query!(
        "INSERT INTO recipes (lotcode, name, date_made, org_id, description) VALUES ($1, $2, $3, $4, $5) RETURNING id",
        recipe.lotcode,
        recipe.name,
        date_made,
        recipe.org_id,
        recipe.description
    )
    .fetch_one(&mut *tx)
    .await
    {
        Ok(record) => record.id,
        Err(e) => {
            eprintln!("Failed to create recipe: {}", e);
            let _ = tx.rollback().await;
            return HttpResponse::InternalServerError().json(serde_json::json!({"error": "Failed to create recipe"}));
        }
    };

    // Insert recipe-ingredient relationships
    for ingredient_id in &recipe.ingredients {
        if let Err(e) = sqlx::query!(
            "INSERT INTO recipe_ingredients (recipe_id, ingredient_id) VALUES ($1, $2)",
            recipe_id,
            ingredient_id
        )
        .execute(&mut *tx)
        .await
        {
            eprintln!("Failed to link ingredient to recipe: {}", e);
            let _ = tx.rollback().await;
            return HttpResponse::InternalServerError().json(serde_json::json!({"error": "Failed to create recipe"}));
        }
    }

    // Commit the transaction
    if let Err(e) = tx.commit().await {
        eprintln!("Failed to commit transaction: {}", e);
        return HttpResponse::InternalServerError().json(serde_json::json!({"error": "Internal server error"}));
    }

    // Return the created recipe
    let created_recipe = Recipe {
        id: Some(recipe_id),
        lotcode: recipe.lotcode.clone(),
        name: recipe.name.clone(),
        date_made: recipe.date_made.clone(),
        org_id: recipe.org_id,
        ingredients: recipe.ingredients.clone(),
        description: Some(recipe.description.clone()),
    };

    HttpResponse::Created().json(created_recipe)
}

async fn get_recipe(
    path: web::Path<i32>,
    data: web::Data<AppState>,
) -> impl Responder {
    let id = path.into_inner();
    
    // Get the recipe
    match sqlx::query!(
        "SELECT id, lotcode, name, date_made::text as date_made, org_id, description, 
         ARRAY(SELECT ingredient_id FROM recipe_ingredients WHERE recipe_id = $1)::int[] as ingredients 
         FROM recipes WHERE id = $1",
        id
    )
    .fetch_optional(&data.db_pool)
    .await
    {
        Ok(Some(record)) => {
            let recipe = Recipe {
                id: Some(record.id),
                lotcode: record.lotcode,
                name: record.name,
                date_made: record.date_made.unwrap_or_default(),
                org_id: record.org_id.unwrap_or(0),
                ingredients: record.ingredients.unwrap_or_default(),
                description: record.description,
            };
            HttpResponse::Ok().json(recipe)
        },
        Ok(None) => HttpResponse::NotFound().json(serde_json::json!({"error": "Recipe not found"})),
        Err(e) => {
            eprintln!("Database error: {}", e);
            HttpResponse::InternalServerError().json(serde_json::json!({"error": "Internal server error"}))
        }
    }
}

async fn get_all_recipes(
    data: web::Data<AppState>,
) -> impl Responder {
    match sqlx::query!(
        "SELECT r.id, r.lotcode, r.name, r.date_made::text as date_made, r.org_id, r.description,
         ARRAY(SELECT ingredient_id FROM recipe_ingredients WHERE recipe_id = r.id)::int[] as ingredients
         FROM recipes r"
    )
    .fetch_all(&data.db_pool)
    .await
    {
        Ok(records) => {
            let recipes: Vec<Recipe> = records.into_iter().map(|record| {
                Recipe {
                    id: Some(record.id),
                    lotcode: record.lotcode,
                    name: record.name,
                    date_made: record.date_made.unwrap_or_default(),
                    org_id: record.org_id.unwrap_or(0),
                    ingredients: record.ingredients.unwrap_or_default(),
                    description: record.description,
                }
            }).collect();
            HttpResponse::Ok().json(recipes)
        },
        Err(e) => {
            eprintln!("Database error: {}", e);
            HttpResponse::InternalServerError().json(serde_json::json!({"error": "Internal server error"}))
        }
    }
}

async fn update_recipe(
    path: web::Path<i32>,
    recipe: web::Json<RecipeInput>,
    data: web::Data<AppState>,
) -> impl Responder {
    let id = path.into_inner();
    
    // Parse the date string to NaiveDate
    let date_made = match NaiveDate::parse_from_str(&recipe.date_made, "%Y-%m-%d") {
        Ok(date) => date,
        Err(_) => {
            return HttpResponse::BadRequest().json(serde_json::json!({
                "error": "Invalid date format. Use YYYY-MM-DD"
            }));
        }
    };
    
    // Start a transaction
    let mut tx = match data.db_pool.begin().await {
        Ok(tx) => tx,
        Err(e) => {
            eprintln!("Failed to start transaction: {}", e);
            return HttpResponse::InternalServerError().json(serde_json::json!({"error": "Internal server error"}));
        }
    };

    // Update the recipe
    let update_result = sqlx::query!(
        "UPDATE recipes SET lotcode = $1, name = $2, date_made = $3, org_id = $4, description = $5 
         WHERE id = $6 RETURNING id",
        recipe.lotcode,
        recipe.name,
        date_made,
        recipe.org_id,
        recipe.description,
        id
    )
    .fetch_optional(&mut *tx)
    .await;

    match update_result {
        Ok(Some(_)) => {
            // Delete existing recipe-ingredient relationships
            if let Err(e) = sqlx::query!("DELETE FROM recipe_ingredients WHERE recipe_id = $1", id)
                .execute(&mut *tx)
                .await
            {
                eprintln!("Failed to delete ingredient relations: {}", e);
                let _ = tx.rollback().await;
                return HttpResponse::InternalServerError().json(serde_json::json!({"error": "Failed to update recipe"}));
            }

            // Insert new recipe-ingredient relationships
            for ingredient_id in &recipe.ingredients {
                if let Err(e) = sqlx::query!(
                    "INSERT INTO recipe_ingredients (recipe_id, ingredient_id) VALUES ($1, $2)",
=======
        Ok(records) => records.into_iter().map(|r| r.ingredient_id).collect(),
        Err(e) => {
            eprintln!("Database error: {}", e);
            return HttpResponse::InternalServerError().json(serde_json::json!({"error": "Internal server error"}));
        }
    };
    
    let result = Recipe {
        id: Some(recipe.id),
        lotcode: recipe.lotcode,
        name: recipe.name,
        date_made: recipe.date_made,
        org_id: recipe.org_id,
        ingredients,
        description: recipe.description,
    };
    
    HttpResponse::Ok().json(result)
}

async fn get_all_recipes(
    data: web::Data<AppState>,
    req: HttpRequest,
) -> impl Responder {
    // Get authenticated organization ID
    let auth_org_id = match get_org_id_from_token(&req, &data.db_pool).await {
        Ok(id) => id,
        Err(e) => return HttpResponse::Unauthorized().json(serde_json::json!({"error": e.to_string()})),
    };
    
    // Get all recipes for this organization
    let recipes = match sqlx::query!(
        r#"
        SELECT id, lotcode, name, date_made, org_id, description
        FROM recipes
        WHERE org_id = $1
        "#,
        auth_org_id
    )
    .fetch_all(&data.db_pool)
    .await
    {
        Ok(records) => records,
        Err(e) => {
            eprintln!("Database error: {}", e);
            return HttpResponse::InternalServerError().json(serde_json::json!({"error": "Internal server error"}));
        }
    };
    
    let mut result = Vec::new();
    
    // For each recipe, get its ingredients
    for recipe in recipes {
        let ingredients = match sqlx::query!(
            r#"
            SELECT ingredient_id
            FROM recipe_ingredients
            WHERE recipe_id = $1
            "#,
            recipe.id
        )
        .fetch_all(&data.db_pool)
        .await
        {
            Ok(records) => records.into_iter().map(|r| r.ingredient_id).collect(),
            Err(e) => {
                eprintln!("Database error: {}", e);
                return HttpResponse::InternalServerError().json(serde_json::json!({"error": "Internal server error"}));
            }
        };
        
        result.push(Recipe {
            id: Some(recipe.id),
            lotcode: recipe.lotcode,
            name: recipe.name,
            date_made: recipe.date_made,
            org_id: recipe.org_id,
            ingredients,
            description: recipe.description,
        });
    }
    
    HttpResponse::Ok().json(result)
}

async fn update_recipe(
    path: web::Path<i32>,
    recipe: web::Json<Recipe>,
    data: web::Data<AppState>,
    req: HttpRequest,
) -> impl Responder {
    // Get authenticated organization ID
    let auth_org_id = match get_org_id_from_token(&req, &data.db_pool).await {
        Ok(id) => id,
        Err(e) => return HttpResponse::Unauthorized().json(serde_json::json!({"error": e.to_string()})),
    };
    
    let id = path.into_inner();
    
    // Verify recipe belongs to authenticated organization
    match sqlx::query!(
        "SELECT org_id FROM recipes WHERE id = $1",
        id
    )
    .fetch_optional(&data.db_pool)
    .await
    {
        Ok(Some(record)) => {
            if record.org_id != Some(auth_org_id) {
                return HttpResponse::Forbidden().json(serde_json::json!({"error": "Access denied"}));
            }
        },
        Ok(None) => {
            return HttpResponse::NotFound().json(serde_json::json!({"error": "Recipe not found"}));
        },
        Err(e) => {
            eprintln!("Database error: {}", e);
            return HttpResponse::InternalServerError().json(serde_json::json!({"error": "Internal server error"}));
        }
    }
    
    // Begin transaction
    let mut tx = match data.db_pool.begin().await {
        Ok(tx) => tx,
        Err(e) => {
            eprintln!("Failed to begin transaction: {}", e);
            return HttpResponse::InternalServerError().json(serde_json::json!({"error": "Database error"}));
        }
    };
    
    // Update recipe
    match sqlx::query!(
        r#"
        UPDATE recipes 
        SET lotcode = $1, name = $2, date_made = $3, description = $4
        WHERE id = $5 AND org_id = $6
        RETURNING id
        "#,
        recipe.lotcode,
        recipe.name,
        recipe.date_made,
        recipe.description,
        id,
        auth_org_id
    )
    .fetch_optional(&mut *tx)
    .await
    {
        Ok(Some(_)) => {},
        Ok(None) => {
            let _ = tx.rollback().await;
            return HttpResponse::NotFound().json(serde_json::json!({"error": "Recipe not found"}));
        },
        Err(e) => {
            let _ = tx.rollback().await;
            eprintln!("Database error: {}", e);
            return HttpResponse::InternalServerError().json(serde_json::json!({"error": "Internal server error"}));
        }
    }
    
    // Delete existing ingredient associations
    match sqlx::query!(
        "DELETE FROM recipe_ingredients WHERE recipe_id = $1",
        id
    )
    .execute(&mut *tx)
    .await
    {
        Ok(_) => {},
        Err(e) => {
            let _ = tx.rollback().await;
            eprintln!("Database error: {}", e);
            return HttpResponse::InternalServerError().json(serde_json::json!({"error": "Internal server error"}));
        }
    }
    
    // Add new ingredient associations
    for ingredient_id in &recipe.ingredients {
        // Verify ingredient belongs to this organization
        match sqlx::query!(
            "SELECT id FROM ingredients WHERE id = $1 AND org_id = $2",
            ingredient_id,
            auth_org_id
        )
        .fetch_optional(&mut *tx)
        .await
        {
            Ok(Some(_)) => {
                // Ingredient belongs to this org, add association
                match sqlx::query!(
                    r#"
                    INSERT INTO recipe_ingredients (recipe_id, ingredient_id)
                    VALUES ($1, $2)
                    "#,
>>>>>>> 4a04eb09
                    id,
                    ingredient_id
                )
                .execute(&mut *tx)
                .await
                {
<<<<<<< HEAD
                    eprintln!("Failed to link ingredient to recipe: {}", e);
                    let _ = tx.rollback().await;
                    return HttpResponse::InternalServerError().json(serde_json::json!({"error": "Failed to update recipe"}));
                }
            }

            // Commit the transaction
            if let Err(e) = tx.commit().await {
                eprintln!("Failed to commit transaction: {}", e);
                return HttpResponse::InternalServerError().json(serde_json::json!({"error": "Internal server error"}));
            }

            // Return the updated recipe
=======
                    Ok(_) => {},
                    Err(e) => {
                        let _ = tx.rollback().await;
                        eprintln!("Failed to associate ingredient: {}", e);
                        return HttpResponse::InternalServerError().json(serde_json::json!({
                            "error": "Failed to associate ingredient with recipe"
                        }));
                    }
                }
            },
            Ok(None) => {
                let _ = tx.rollback().await;
                return HttpResponse::BadRequest().json(serde_json::json!({
                    "error": format!("Ingredient with ID {} not found or doesn't belong to your organization", ingredient_id)
                }));
            },
            Err(e) => {
                let _ = tx.rollback().await;
                eprintln!("Database error: {}", e);
                return HttpResponse::InternalServerError().json(serde_json::json!({"error": "Internal server error"}));
            }
        }
    }
    
    // Commit transaction
    match tx.commit().await {
        Ok(_) => {
>>>>>>> 4a04eb09
            let updated_recipe = Recipe {
                id: Some(id),
                lotcode: recipe.lotcode.clone(),
                name: recipe.name.clone(),
<<<<<<< HEAD
                date_made: recipe.date_made.clone(),
                org_id: recipe.org_id,
                ingredients: recipe.ingredients.clone(),
                description: Some(recipe.description.clone()),
            };
            HttpResponse::Ok().json(updated_recipe)
        },
        Ok(None) => {
            let _ = tx.rollback().await;
            HttpResponse::NotFound().json(serde_json::json!({"error": "Recipe not found"}))
        },
        Err(e) => {
            eprintln!("Database error: {}", e);
            let _ = tx.rollback().await;
            HttpResponse::InternalServerError().json(serde_json::json!({"error": "Internal server error"}))
=======
                date_made: recipe.date_made,
                org_id: Some(auth_org_id),
                ingredients: recipe.ingredients.clone(),
                description: recipe.description.clone(),
            };
            HttpResponse::Ok().json(updated_recipe)
        },
        Err(e) => {
            eprintln!("Failed to commit transaction: {}", e);
            HttpResponse::InternalServerError().json(serde_json::json!({"error": "Failed to update recipe"}))
>>>>>>> 4a04eb09
        }
    }
}

async fn delete_recipe(
    path: web::Path<i32>,
    data: web::Data<AppState>,
<<<<<<< HEAD
) -> impl Responder {
    let id = path.into_inner();
    
    // Start a transaction
    let mut tx = match data.db_pool.begin().await {
        Ok(tx) => tx,
        Err(e) => {
            eprintln!("Failed to start transaction: {}", e);
            return HttpResponse::InternalServerError().json(serde_json::json!({"error": "Internal server error"}));
        }
    };

    // Delete recipe-ingredient relationships first
    if let Err(e) = sqlx::query!("DELETE FROM recipe_ingredients WHERE recipe_id = $1", id)
        .execute(&mut *tx)
        .await
    {
        eprintln!("Failed to delete ingredient relations: {}", e);
        let _ = tx.rollback().await;
        return HttpResponse::InternalServerError().json(serde_json::json!({"error": "Failed to delete recipe"}));
    }

    // Delete the recipe
    match sqlx::query!("DELETE FROM recipes WHERE id = $1 RETURNING id", id)
        .fetch_optional(&mut *tx)
        .await
    {
        Ok(Some(_)) => {
            // Commit the transaction
            if let Err(e) = tx.commit().await {
                eprintln!("Failed to commit transaction: {}", e);
                return HttpResponse::InternalServerError().json(serde_json::json!({"error": "Internal server error"}));
            }
            HttpResponse::NoContent().finish()
        },
        Ok(None) => {
            let _ = tx.rollback().await;
            HttpResponse::NotFound().json(serde_json::json!({"error": "Recipe not found"}))
        },
        Err(e) => {
            eprintln!("Database error: {}", e);
            let _ = tx.rollback().await;
=======
    req: HttpRequest,
) -> impl Responder {
    // Get authenticated organization ID
    let auth_org_id = match get_org_id_from_token(&req, &data.db_pool).await {
        Ok(id) => id,
        Err(e) => return HttpResponse::Unauthorized().json(serde_json::json!({"error": e.to_string()})),
    };
    
    let id = path.into_inner();
    
    match sqlx::query!(
        "DELETE FROM recipes WHERE id = $1 AND org_id = $2 RETURNING id", 
        id, 
        auth_org_id
    )
    .fetch_optional(&data.db_pool)
    .await
    {
        Ok(Some(_)) => HttpResponse::NoContent().finish(),
        Ok(None) => HttpResponse::NotFound().json(serde_json::json!({"error": "Recipe not found"})),
        Err(e) => {
            eprintln!("Database error: {}", e);
>>>>>>> 4a04eb09
            HttpResponse::InternalServerError().json(serde_json::json!({"error": "Internal server error"}))
        }
    }
}

<<<<<<< HEAD
// Batch endpoints
async fn create_batch(
    batch: web::Json<BatchInput>,
    data: web::Data<AppState>,
) -> impl Responder {
    // Parse the date string to NaiveDate
    let date_made = match NaiveDate::parse_from_str(&batch.date_made, "%Y-%m-%d") {
        Ok(date) => date,
        Err(_) => {
            return HttpResponse::BadRequest().json(serde_json::json!({
                "error": "Invalid date format. Use YYYY-MM-DD"
            }));
        }
    };

    // Validate ingredients and amounts have the same length
    if batch.ingredients.len() != batch.amount_ingredients.len() {
        return HttpResponse::BadRequest().json(serde_json::json!({
            "error": "Ingredients and amounts must have the same length"
        }));
    }

    // Start a transaction
    let mut tx = match data.db_pool.begin().await {
        Ok(tx) => tx,
        Err(e) => {
            eprintln!("Failed to start transaction: {}", e);
            return HttpResponse::InternalServerError().json(serde_json::json!({"error": "Internal server error"}));
        }
    };

    // Insert the batch
    let batch_id = match sqlx::query!(
        "INSERT INTO batches (org_id, employee, recipe_lotcode, batch_lot_code, date_made, amount_made) 
         VALUES ($1, $2, $3, $4, $5, $6) RETURNING id",
        batch.org_id,
        batch.employee,
        batch.recipe_lotcode,
        batch.batch_lot_code,
        date_made,
        batch.amount_made
    )
    .fetch_one(&mut *tx)
    .await
    {
        Ok(record) => record.id,
        Err(e) => {
            eprintln!("Failed to create batch: {}", e);
            let _ = tx.rollback().await;
            return HttpResponse::InternalServerError().json(serde_json::json!({"error": "Failed to create batch"}));
        }
    };

    // Insert batch-ingredient relationships with amounts
    for (index, ingredient_id) in batch.ingredients.iter().enumerate() {
        if let Err(e) = sqlx::query!(
            "INSERT INTO batch_ingredients (batch_id, ingredient_id, amount) VALUES ($1, $2, $3)",
            batch_id,
            ingredient_id,
            batch.amount_ingredients[index]
        )
        .execute(&mut *tx)
        .await
        {
            eprintln!("Failed to link ingredient to batch: {}", e);
            let _ = tx.rollback().await;
            return HttpResponse::InternalServerError().json(serde_json::json!({"error": "Failed to create batch"}));
        }
    }

    // Commit the transaction
    if let Err(e) = tx.commit().await {
        eprintln!("Failed to commit transaction: {}", e);
        return HttpResponse::InternalServerError().json(serde_json::json!({"error": "Internal server error"}));
    }

    // Return the created batch
    let created_batch = Batch {
        id: Some(batch_id),
        org_id: batch.org_id,
        employee: batch.employee.clone(),
        recipe_lotcode: batch.recipe_lotcode.clone(),
        batch_lot_code: batch.batch_lot_code.clone(),
        ingredients: batch.ingredients.clone(),
        amount_ingredients: batch.amount_ingredients.clone(),
        date_made: batch.date_made.clone(),
        amount_made: batch.amount_made.clone(),
    };

    HttpResponse::Created().json(created_batch)
}

async fn get_batch(
    path: web::Path<i32>,
    data: web::Data<AppState>,
) -> impl Responder {
    let id = path.into_inner();
    
    // Get the basic batch information
    let batch_record = match sqlx::query!(
        "SELECT id, org_id, employee, recipe_lotcode, batch_lot_code, date_made::text as date_made, amount_made 
         FROM batches WHERE id = $1",
        id
=======
// Ingredient endpoints
async fn create_ingredient(
    ingredient: web::Json<Ingredient>,
    data: web::Data<AppState>,
    req: HttpRequest,
) -> impl Responder {
    // Get authenticated organization ID
    let auth_org_id = match get_org_id_from_token(&req, &data.db_pool).await {
        Ok(id) => id,
        Err(e) => return HttpResponse::Unauthorized().json(serde_json::json!({"error": e.to_string()})),
    };
    
    match sqlx::query!(
        r#"
        INSERT INTO ingredients (lotcode, name, date, org_id)
        VALUES ($1, $2, $3, $4)
        RETURNING id
        "#,
        ingredient.lotcode,
        ingredient.name,
        ingredient.date,
        auth_org_id
    )
    .fetch_one(&data.db_pool)
    .await
    {
        Ok(record) => {
            let created_ingredient = Ingredient {
                id: Some(record.id),
                lotcode: ingredient.lotcode.clone(),
                name: ingredient.name.clone(),
                date: ingredient.date,
                org_id: Some(auth_org_id),
            };
            HttpResponse::Created().json(created_ingredient)
        }
        Err(e) => {
            eprintln!("Failed to create ingredient: {}", e);
            HttpResponse::InternalServerError().json(serde_json::json!({"error": "Failed to create ingredient"}))
        }
    }
}

async fn get_ingredient(
    path: web::Path<i32>,
    data: web::Data<AppState>,
    req: HttpRequest,
) -> impl Responder {
    // Get authenticated organization ID
    let auth_org_id = match get_org_id_from_token(&req, &data.db_pool).await {
        Ok(id) => id,
        Err(e) => return HttpResponse::Unauthorized().json(serde_json::json!({"error": e.to_string()})),
    };
    
    let id = path.into_inner();
    
    match sqlx::query!(
        r#"
        SELECT id, lotcode, name, date, org_id
        FROM ingredients
        WHERE id = $1 AND org_id = $2
        "#,
        id,
        auth_org_id
>>>>>>> 4a04eb09
    )
    .fetch_optional(&data.db_pool)
    .await
    {
<<<<<<< HEAD
        Ok(Some(record)) => record,
        Ok(None) => return HttpResponse::NotFound().json(serde_json::json!({"error": "Batch not found"})),
        Err(e) => {
            eprintln!("Database error: {}", e);
            return HttpResponse::InternalServerError().json(serde_json::json!({"error": "Internal server error"}));
        }
    };

    // Get the batch ingredients with amounts
    let batch_ingredients = match sqlx::query!(
        "SELECT bi.ingredient_id, bi.amount 
         FROM batch_ingredients bi 
         WHERE bi.batch_id = $1",
        id
    )
    .fetch_all(&data.db_pool)
    .await
    {
        Ok(records) => records,
        Err(e) => {
            eprintln!("Database error: {}", e);
            return HttpResponse::InternalServerError().json(serde_json::json!({"error": "Internal server error"}));
        }
    };

    // Extract ingredient ids and amounts
    let ingredients: Vec<i32> = batch_ingredients.iter().map(|r| r.ingredient_id).collect();
    let amount_ingredients: Vec<i32> = batch_ingredients.iter().map(|r| r.amount).collect();

    // Create the complete batch object
    let batch = Batch {
        id: Some(batch_record.id),
        org_id: batch_record.org_id.unwrap_or(0),
        employee: batch_record.employee,
        recipe_lotcode: batch_record.recipe_lotcode,
        batch_lot_code: batch_record.batch_lot_code,
        ingredients,
        amount_ingredients,
        date_made: batch_record.date_made.unwrap_or_default(),
        amount_made: batch_record.amount_made,
    };

    HttpResponse::Ok().json(batch)
}

async fn get_all_batches(
    data: web::Data<AppState>,
) -> impl Responder {
    // Get all batches
    let batch_records = match sqlx::query!(
        "SELECT id, org_id, employee, recipe_lotcode, batch_lot_code, date_made::text as date_made, amount_made 
         FROM batches ORDER BY id DESC"
=======
        Ok(Some(i)) => {
            let ingredient = Ingredient {
                id: Some(i.id),
                lotcode: i.lotcode,
                name: i.name,
                date: i.date,
                org_id: i.org_id,
            };
            HttpResponse::Ok().json(ingredient)
        },
        Ok(None) => HttpResponse::NotFound().json(serde_json::json!({"error": "Ingredient not found"})),
        Err(e) => {
            eprintln!("Database error: {}", e);
            HttpResponse::InternalServerError().json(serde_json::json!({"error": "Internal server error"}))
        }
    }
}

async fn get_all_ingredients(
    data: web::Data<AppState>,
    req: HttpRequest,
) -> impl Responder {
    // Get authenticated organization ID
    let auth_org_id = match get_org_id_from_token(&req, &data.db_pool).await {
        Ok(id) => id,
        Err(e) => return HttpResponse::Unauthorized().json(serde_json::json!({"error": e.to_string()})),
    };
    
    match sqlx::query!(
        r#"
        SELECT id, lotcode, name, date, org_id
        FROM ingredients
        WHERE org_id = $1
        "#,
        auth_org_id
>>>>>>> 4a04eb09
    )
    .fetch_all(&data.db_pool)
    .await
    {
<<<<<<< HEAD
        Ok(records) => records,
        Err(e) => {
            eprintln!("Database error: {}", e);
            return HttpResponse::InternalServerError().json(serde_json::json!({"error": "Internal server error"}));
        }
    };

    // Create a vector to hold all batches
    let mut batches = Vec::new();

    // For each batch, get its ingredients and amounts
    for record in batch_records {
        let batch_id = record.id;

        // Get the batch ingredients with amounts
        let batch_ingredients = match sqlx::query!(
            "SELECT bi.ingredient_id, bi.amount 
             FROM batch_ingredients bi 
             WHERE bi.batch_id = $1",
            batch_id
        )
        .fetch_all(&data.db_pool)
        .await
        {
            Ok(records) => records,
            Err(e) => {
                eprintln!("Database error when fetching ingredients for batch {}: {}", batch_id, e);
                continue; // Skip this batch if we can't get its ingredients
            }
        };

        // Extract ingredient ids and amounts
        let ingredients: Vec<i32> = batch_ingredients.iter().map(|r| r.ingredient_id).collect();
        let amount_ingredients: Vec<i32> = batch_ingredients.iter().map(|r| r.amount).collect();

        // Create the complete batch object
        let batch = Batch {
            id: Some(record.id),
            org_id: record.org_id.unwrap_or(0),
            employee: record.employee,
            recipe_lotcode: record.recipe_lotcode,
            batch_lot_code: record.batch_lot_code,
            ingredients,
            amount_ingredients,
            date_made: record.date_made.unwrap_or_default(),
            amount_made: record.amount_made,
        };

        batches.push(batch);
    }

    HttpResponse::Ok().json(batches)
}

async fn update_batch(
    path: web::Path<i32>,
    batch: web::Json<BatchInput>,
    data: web::Data<AppState>,
) -> impl Responder {
    let id = path.into_inner();
    
    // Parse the date string to NaiveDate
    let date_made = match NaiveDate::parse_from_str(&batch.date_made, "%Y-%m-%d") {
        Ok(date) => date,
        Err(_) => {
            return HttpResponse::BadRequest().json(serde_json::json!({
                "error": "Invalid date format. Use YYYY-MM-DD"
            }));
        }
    };

    // Validate ingredients and amounts have the same length
    if batch.ingredients.len() != batch.amount_ingredients.len() {
        return HttpResponse::BadRequest().json(serde_json::json!({
            "error": "Ingredients and amounts must have the same length"
        }));
    }

    // Start a transaction
    let mut tx = match data.db_pool.begin().await {
        Ok(tx) => tx,
        Err(e) => {
            eprintln!("Failed to start transaction: {}", e);
            return HttpResponse::InternalServerError().json(serde_json::json!({"error": "Internal server error"}));
        }
    };

    // Update the batch
    let update_result = sqlx::query!(
        "UPDATE batches SET org_id = $1, employee = $2, recipe_lotcode = $3, batch_lot_code = $4, 
         date_made = $5, amount_made = $6 WHERE id = $7 RETURNING id",
        batch.org_id,
        batch.employee,
        batch.recipe_lotcode,
        batch.batch_lot_code,
        date_made,
        batch.amount_made,
        id
    )
    .fetch_optional(&mut *tx)
    .await;

    match update_result {
        Ok(Some(_)) => {
            // Delete existing batch-ingredient relationships
            if let Err(e) = sqlx::query!("DELETE FROM batch_ingredients WHERE batch_id = $1", id)
                .execute(&mut *tx)
                .await
            {
                eprintln!("Failed to delete ingredient relations: {}", e);
                let _ = tx.rollback().await;
                return HttpResponse::InternalServerError().json(serde_json::json!({"error": "Failed to update batch"}));
            }

            // Insert new batch-ingredient relationships with amounts
            for (index, ingredient_id) in batch.ingredients.iter().enumerate() {
                if let Err(e) = sqlx::query!(
                    "INSERT INTO batch_ingredients (batch_id, ingredient_id, amount) VALUES ($1, $2, $3)",
                    id,
                    ingredient_id,
                    batch.amount_ingredients[index]
                )
                .execute(&mut *tx)
                .await
                {
                    eprintln!("Failed to link ingredient to batch: {}", e);
                    let _ = tx.rollback().await;
                    return HttpResponse::InternalServerError().json(serde_json::json!({"error": "Failed to update batch"}));
                }
            }

            // Commit the transaction
            if let Err(e) = tx.commit().await {
                eprintln!("Failed to commit transaction: {}", e);
                return HttpResponse::InternalServerError().json(serde_json::json!({"error": "Internal server error"}));
            }

            // Return the updated batch
            let updated_batch = Batch {
                id: Some(id),
                org_id: batch.org_id,
                employee: batch.employee.clone(),
                recipe_lotcode: batch.recipe_lotcode.clone(),
                batch_lot_code: batch.batch_lot_code.clone(),
                ingredients: batch.ingredients.clone(),
                amount_ingredients: batch.amount_ingredients.clone(),
                date_made: batch.date_made.clone(),
                amount_made: batch.amount_made.clone(),
            };
            HttpResponse::Ok().json(updated_batch)
        },
        Ok(None) => {
            let _ = tx.rollback().await;
            HttpResponse::NotFound().json(serde_json::json!({"error": "Batch not found"}))
        },
        Err(e) => {
            eprintln!("Database error: {}", e);
            let _ = tx.rollback().await;
=======
        Ok(ingredients) => {
            let result: Vec<Ingredient> = ingredients.into_iter()
                .map(|i| Ingredient {
                    id: Some(i.id),
                    lotcode: i.lotcode,
                    name: i.name,
                    date: i.date,
                    org_id: i.org_id,
                })
                .collect();
            HttpResponse::Ok().json(result)
        },
        Err(e) => {
            eprintln!("Database error: {}", e);
            HttpResponse::InternalServerError().json(serde_json::json!({"error": "Internal server error"}))
        }
    }
}

async fn update_ingredient(
    path: web::Path<i32>,
    ingredient: web::Json<Ingredient>,
    data: web::Data<AppState>,
    req: HttpRequest,
) -> impl Responder {
    // Get authenticated organization ID
    let auth_org_id = match get_org_id_from_token(&req, &data.db_pool).await {
        Ok(id) => id,
        Err(e) => return HttpResponse::Unauthorized().json(serde_json::json!({"error": e.to_string()})),
    };
    
    let id = path.into_inner();
    
    // Verify ingredient belongs to authenticated organization
    match sqlx::query!(
        "SELECT org_id FROM ingredients WHERE id = $1",
        id
    )
    .fetch_optional(&data.db_pool)
    .await
    {
        Ok(Some(record)) => {
            if record.org_id != Some(auth_org_id) {
                return HttpResponse::Forbidden().json(serde_json::json!({"error": "Access denied"}));
            }
        },
        Ok(None) => {
            return HttpResponse::NotFound().json(serde_json::json!({"error": "Ingredient not found"}));
        },
        Err(e) => {
            eprintln!("Database error: {}", e);
            return HttpResponse::InternalServerError().json(serde_json::json!({"error": "Internal server error"}));
        }
    }
    
    match sqlx::query!(
        r#"
        UPDATE ingredients 
        SET lotcode = $1, name = $2, date = $3
        WHERE id = $4 AND org_id = $5
        RETURNING id
        "#,
        ingredient.lotcode,
        ingredient.name,
        ingredient.date,
        id,
        auth_org_id
    )
    .fetch_optional(&data.db_pool)
    .await
    {
        Ok(Some(_)) => {
            let updated_ingredient = Ingredient {
                id: Some(id),
                lotcode: ingredient.lotcode.clone(),
                name: ingredient.name.clone(),
                date: ingredient.date,
                org_id: Some(auth_org_id),
            };
            HttpResponse::Ok().json(updated_ingredient)
        }
        Ok(None) => HttpResponse::NotFound().json(serde_json::json!({"error": "Ingredient not found"})),
        Err(e) => {
            eprintln!("Database error: {}", e);
>>>>>>> 4a04eb09
            HttpResponse::InternalServerError().json(serde_json::json!({"error": "Internal server error"}))
        }
    }
}

<<<<<<< HEAD
async fn delete_batch(
    path: web::Path<i32>,
    data: web::Data<AppState>,
) -> impl Responder {
    let id = path.into_inner();
    
    // Start a transaction
    let mut tx = match data.db_pool.begin().await {
        Ok(tx) => tx,
        Err(e) => {
            eprintln!("Failed to start transaction: {}", e);
            return HttpResponse::InternalServerError().json(serde_json::json!({"error": "Internal server error"}));
        }
    };

    // Delete batch-ingredient relationships first
    if let Err(e) = sqlx::query!("DELETE FROM batch_ingredients WHERE batch_id = $1", id)
        .execute(&mut *tx)
        .await
    {
        eprintln!("Failed to delete ingredient relations: {}", e);
        let _ = tx.rollback().await;
        return HttpResponse::InternalServerError().json(serde_json::json!({"error": "Failed to delete batch"}));
    }

    // Delete the batch
    match sqlx::query!("DELETE FROM batches WHERE id = $1 RETURNING id", id)
        .fetch_optional(&mut *tx)
        .await
    {
        Ok(Some(_)) => {
            // Commit the transaction
            if let Err(e) = tx.commit().await {
                eprintln!("Failed to commit transaction: {}", e);
                return HttpResponse::InternalServerError().json(serde_json::json!({"error": "Internal server error"}));
            }
            HttpResponse::NoContent().finish()
        },
        Ok(None) => {
            let _ = tx.rollback().await;
            HttpResponse::NotFound().json(serde_json::json!({"error": "Batch not found"}))
        },
        Err(e) => {
            eprintln!("Database error: {}", e);
            let _ = tx.rollback().await;
=======
async fn delete_ingredient(
    path: web::Path<i32>,
    data: web::Data<AppState>,
    req: HttpRequest,
) -> impl Responder {
    // Get authenticated organization ID
    let auth_org_id = match get_org_id_from_token(&req, &data.db_pool).await {
        Ok(id) => id,
        Err(e) => return HttpResponse::Unauthorized().json(serde_json::json!({"error": e.to_string()})),
    };
    
    let id = path.into_inner();
    
    match sqlx::query!(
        "DELETE FROM ingredients WHERE id = $1 AND org_id = $2 RETURNING id", 
        id, 
        auth_org_id
    )
    .fetch_optional(&data.db_pool)
    .await
    {
        Ok(Some(_)) => HttpResponse::NoContent().finish(),
        Ok(None) => HttpResponse::NotFound().json(serde_json::json!({"error": "Ingredient not found"})),
        Err(e) => {
            eprintln!("Database error: {}", e);
>>>>>>> 4a04eb09
            HttpResponse::InternalServerError().json(serde_json::json!({"error": "Internal server error"}))
        }
    }
}

// Configure app with database pool
pub fn configure_app(config: &mut web::ServiceConfig, db_pool: Pool<Postgres>) {
    config
        .app_data(web::Data::new(AppState {
            db_pool: db_pool.clone(),
        }))
        .route("/health", web::get().to(health_check))
        .service(
            web::scope("/api")
                // Authentication endpoints
                .service(
                    web::scope("/auth")
                        .route("/register", web::post().to(auth::register_organization))
                        .route("/login", web::post().to(auth::login_organization))
                        .route("/logout", web::post().to(auth::logout_organization))
                )
                // Organization endpoints
                .service(
                    web::scope("/orgs")
                        .route("", web::post().to(create_organization))
                        .route("", web::get().to(get_all_organizations))
                        .route("/{id}", web::get().to(get_organization))
                        .route("/{id}", web::put().to(update_organization))
                        .route("/{id}", web::delete().to(delete_organization))
                        // Employee endpoints
                        .service(
                            web::scope("/{org_id}/employees")
                                .route("", web::post().to(create_employee))
                                .route("", web::get().to(get_all_employees))
                                .route("/{id}", web::get().to(get_employee))
                                .route("/{id}", web::put().to(update_employee))
                                .route("/{id}", web::delete().to(delete_employee))
                        )
                )
                // Employee endpoints - direct access
                .service(
                    web::scope("/employees")
                        .route("", web::post().to(create_employee))
                        .route("", web::get().to(get_all_employees))
                        .route("/{id}", web::get().to(get_employee))
                        .route("/{id}", web::put().to(update_employee))
                        .route("/{id}", web::delete().to(delete_employee))
                )
                // Recipe endpoints
                .service(
                    web::scope("/recipes")
                        .route("", web::post().to(create_recipe))
                        .route("", web::get().to(get_all_recipes))
                        .route("/{id}", web::get().to(get_recipe))
                        .route("/{id}", web::put().to(update_recipe))
                        .route("/{id}", web::delete().to(delete_recipe))
                )
                // Ingredient endpoints
                .service(
                    web::scope("/ingredients")
                        .route("", web::post().to(create_ingredient))
                        .route("", web::get().to(get_all_ingredients))
                        .route("/{id}", web::get().to(get_ingredient))
                        .route("/{id}", web::put().to(update_ingredient))
                        .route("/{id}", web::delete().to(delete_ingredient))
                )
<<<<<<< HEAD
                // Employee endpoints
                .service(
                    web::scope("/employees")
                        .route("", web::post().to(create_employee))
                        .route("", web::get().to(get_all_employees))
                        .route("/{id}", web::get().to(get_employee))
                        .route("/{id}", web::put().to(update_employee))
                        .route("/{id}", web::delete().to(delete_employee))
                )
                // Recipe endpoints
                .service(
                    web::scope("/recipes")
                        .route("", web::post().to(create_recipe))
                        .route("", web::get().to(get_all_recipes))
                        .route("/{id}", web::get().to(get_recipe))
                        .route("/{id}", web::put().to(update_recipe))
                        .route("/{id}", web::delete().to(delete_recipe))
                )
                // Ingredient endpoints
                .service(
                    web::scope("/ingredients")
                        .route("", web::post().to(create_ingredient))
                        .route("", web::get().to(get_all_ingredients))
                        .route("/{id}", web::get().to(get_ingredient))
                        .route("/{id}", web::put().to(update_ingredient))
                        .route("/{id}", web::delete().to(delete_ingredient))
                )
                // Batch endpoints
                .service(
                    web::scope("/batches")
                        .route("", web::post().to(create_batch))
                        .route("", web::get().to(get_all_batches))
                        .route("/{id}", web::get().to(get_batch))
                        .route("/{id}", web::put().to(update_batch))
                        .route("/{id}", web::delete().to(delete_batch))
                )
=======
>>>>>>> 4a04eb09
        );
}

#[actix_web::main]
async fn main() -> std::io::Result<()> {
    // Load environment variables from .env file
    dotenv().ok();
    
    // Initialize logger
    env_logger::init_from_env(env_logger::Env::new().default_filter_or("info"));
    
    // Set up database connection pool
    let database_url = env::var("DATABASE_URL")
        .unwrap_or_else(|_| "postgres://postgres:postgres@localhost:5432/postgres".to_string());
        
    let db_pool = PgPoolOptions::new()
        .max_connections(5)
        .connect(&database_url)
        .await
        .expect("Failed to create database connection pool");
    
    // Run migrations
    sqlx::migrate!("./migrations")
        .run(&db_pool)
        .await
        .expect("Failed to run database migrations");
    
    let host = env::var("HOST").unwrap_or_else(|_| "0.0.0.0".to_string());
    let port = env::var("PORT").unwrap_or_else(|_| "8080".to_string());
    let server_url = format!("{}:{}", host, port);
    
    println!("Starting server at http://{}", server_url);
    
    // Start HTTP server
    HttpServer::new(move || {
        // Configure CORS
        let cors = Cors::default()
            .allow_any_origin()  // In production, limit this to your frontend origin
            .allow_any_method()
            .allow_any_header()
            .supports_credentials()
            .max_age(3600);
        
        App::new()
            .wrap(Logger::default())
            .wrap(cors)
            .configure(|config| {
                configure_app(config, db_pool.clone());
            })
    })
    .bind(server_url)?
    .run()
    .await
}<|MERGE_RESOLUTION|>--- conflicted
+++ resolved
@@ -65,23 +65,13 @@
 
 #[derive(Serialize, Deserialize, Debug)]
 struct Recipe {
-<<<<<<< HEAD
-    pub id: Option<i32>,
-    pub lotcode: String,
-    pub name: String,
-    pub date_made: String,
-    pub org_id: i32,
-    pub ingredients: Vec<i32>,
-    pub description: Option<String>,
-=======
     id: Option<i32>,
     lotcode: String,
     name: String,
-    date_made: NaiveDate,
-    org_id: Option<i32>,
+    date_made: String,  
+    org_id: i32,
     ingredients: Vec<i32>,  // List of ingredient IDs
-    description: Option<String>,
->>>>>>> 4a04eb09
+    description: String,
 }
 
 #[derive(Serialize, Deserialize, Debug)]
@@ -94,19 +84,11 @@
 
 #[derive(Serialize, Deserialize, Debug)]
 struct Ingredient {
-<<<<<<< HEAD
-    pub id: Option<i32>,
-    pub lotcode: String,
-    pub name: String,
-    pub date: String,
-    pub org_id: i32,
-=======
     id: Option<i32>,
     lotcode: String,
     name: String,
-    date: NaiveDate,
-    org_id: Option<i32>,
->>>>>>> 4a04eb09
+    date: String,  
+    org_id: i32,
 }
 
 // Application state
@@ -324,1768 +306,6 @@
     }
 }
 
-// Employee endpoints
-async fn create_employee(
-    employee: web::Json<Employee>,
-    data: web::Data<AppState>,
-<<<<<<< HEAD
-) -> impl Responder {
-=======
-    req: HttpRequest,
-) -> impl Responder {
-    // Get authenticated organization ID
-    let auth_org_id = match get_org_id_from_token(&req, &data.db_pool).await {
-        Ok(id) => id,
-        Err(e) => return HttpResponse::Unauthorized().json(serde_json::json!({"error": e.to_string()})),
-    };
-    
-    // Enforce employee belongs to authenticated organization
-    let org_id = auth_org_id;
-    
->>>>>>> 4a04eb09
-    match sqlx::query!(
-        "INSERT INTO employees (name, role, org_id) VALUES ($1, $2, $3) RETURNING id",
-        employee.name,
-        employee.role,
-<<<<<<< HEAD
-        employee.org_id
-=======
-        org_id
->>>>>>> 4a04eb09
-    )
-    .fetch_one(&data.db_pool)
-    .await
-    {
-        Ok(record) => {
-            let created_employee = Employee {
-                id: Some(record.id),
-                name: employee.name.clone(),
-                role: employee.role.clone(),
-<<<<<<< HEAD
-                org_id: employee.org_id,
-=======
-                org_id,
->>>>>>> 4a04eb09
-            };
-            HttpResponse::Created().json(created_employee)
-        }
-        Err(e) => {
-            eprintln!("Failed to create employee: {}", e);
-            HttpResponse::InternalServerError().json(serde_json::json!({"error": "Failed to create employee"}))
-        }
-    }
-}
-
-async fn get_employee(
-    path: web::Path<i32>,
-    data: web::Data<AppState>,
-<<<<<<< HEAD
-) -> impl Responder {
-    let id = path.into_inner();
-    
-    match sqlx::query!(
-        "SELECT id, name, role, org_id FROM employees WHERE id = $1",
-        id
-=======
-    req: HttpRequest,
-) -> impl Responder {
-    // Get authenticated organization ID
-    let auth_org_id = match get_org_id_from_token(&req, &data.db_pool).await {
-        Ok(id) => id,
-        Err(e) => return HttpResponse::Unauthorized().json(serde_json::json!({"error": e.to_string()})),
-    };
-    
-    let id = path.into_inner();
-    
-    match sqlx::query!(
-        "SELECT id, name, role, org_id FROM employees WHERE id = $1 AND org_id = $2",
-        id,
-        auth_org_id
->>>>>>> 4a04eb09
-    )
-    .fetch_optional(&data.db_pool)
-    .await
-    {
-<<<<<<< HEAD
-        Ok(Some(record)) => {
-            let employee = Employee {
-                id: Some(record.id),
-                name: record.name,
-                role: record.role,
-                org_id: record.org_id.unwrap_or(0),
-=======
-        Ok(Some(e)) => {
-            let employee = Employee {
-                id: Some(e.id),
-                name: e.name,
-                role: e.role,
-                org_id: e.org_id.unwrap_or(auth_org_id),
->>>>>>> 4a04eb09
-            };
-            HttpResponse::Ok().json(employee)
-        },
-        Ok(None) => HttpResponse::NotFound().json(serde_json::json!({"error": "Employee not found"})),
-        Err(e) => {
-            eprintln!("Database error: {}", e);
-            HttpResponse::InternalServerError().json(serde_json::json!({"error": "Internal server error"}))
-        }
-    }
-}
-
-async fn get_all_employees(
-    data: web::Data<AppState>,
-<<<<<<< HEAD
-) -> impl Responder {
-    match sqlx::query!(
-        "SELECT id, name, role, org_id FROM employees"
-=======
-    req: HttpRequest,
-) -> impl Responder {
-    // Get authenticated organization ID
-    let auth_org_id = match get_org_id_from_token(&req, &data.db_pool).await {
-        Ok(id) => id,
-        Err(e) => return HttpResponse::Unauthorized().json(serde_json::json!({"error": e.to_string()})),
-    };
-    
-    match sqlx::query!(
-        "SELECT id, name, role, org_id FROM employees WHERE org_id = $1",
-        auth_org_id
->>>>>>> 4a04eb09
-    )
-    .fetch_all(&data.db_pool)
-    .await
-    {
-<<<<<<< HEAD
-        Ok(records) => {
-            let employees: Vec<Employee> = records.into_iter().map(|record| {
-                Employee {
-                    id: Some(record.id),
-                    name: record.name,
-                    role: record.role,
-                    org_id: record.org_id.unwrap_or(0),
-                }
-            }).collect();
-            HttpResponse::Ok().json(employees)
-=======
-        Ok(employees) => {
-            let result: Vec<Employee> = employees.into_iter()
-                .map(|e| Employee {
-                    id: Some(e.id),
-                    name: e.name,
-                    role: e.role,
-                    org_id: e.org_id.unwrap_or(auth_org_id), // Convert Option<i32> to i32
-                })
-                .collect();
-            HttpResponse::Ok().json(result)
->>>>>>> 4a04eb09
-        },
-        Err(e) => {
-            eprintln!("Database error: {}", e);
-            HttpResponse::InternalServerError().json(serde_json::json!({"error": "Internal server error"}))
-        }
-    }
-}
-
-async fn update_employee(
-    path: web::Path<i32>,
-    employee: web::Json<Employee>,
-    data: web::Data<AppState>,
-<<<<<<< HEAD
-) -> impl Responder {
-    let id = path.into_inner();
-    
-    match sqlx::query!(
-        "UPDATE employees SET name = $1, role = $2, org_id = $3 WHERE id = $4 RETURNING id",
-        employee.name,
-        employee.role,
-        employee.org_id,
-        id
-=======
-    req: HttpRequest,
-) -> impl Responder {
-    // Get authenticated organization ID
-    let auth_org_id = match get_org_id_from_token(&req, &data.db_pool).await {
-        Ok(id) => id,
-        Err(e) => return HttpResponse::Unauthorized().json(serde_json::json!({"error": e.to_string()})),
-    };
-    
-    let id = path.into_inner();
-    
-    // Verify employee belongs to authenticated organization
-    match sqlx::query!(
-        "SELECT org_id FROM employees WHERE id = $1",
-        id
-    )
-    .fetch_optional(&data.db_pool)
-    .await
-    {
-        Ok(Some(record)) => {
-            if record.org_id != Some(auth_org_id) {
-                return HttpResponse::Forbidden().json(serde_json::json!({"error": "Access denied"}));
-            }
-        },
-        Ok(None) => {
-            return HttpResponse::NotFound().json(serde_json::json!({"error": "Employee not found"}));
-        },
-        Err(e) => {
-            eprintln!("Database error: {}", e);
-            return HttpResponse::InternalServerError().json(serde_json::json!({"error": "Internal server error"}));
-        }
-    }
-    
-    // Update employee
-    match sqlx::query!(
-        "UPDATE employees SET name = $1, role = $2 WHERE id = $3 AND org_id = $4 RETURNING id",
-        employee.name,
-        employee.role,
-        id,
-        auth_org_id
->>>>>>> 4a04eb09
-    )
-    .fetch_optional(&data.db_pool)
-    .await
-    {
-        Ok(Some(_)) => {
-            let updated_employee = Employee {
-                id: Some(id),
-                name: employee.name.clone(),
-                role: employee.role.clone(),
-<<<<<<< HEAD
-                org_id: employee.org_id,
-=======
-                org_id: auth_org_id,
->>>>>>> 4a04eb09
-            };
-            HttpResponse::Ok().json(updated_employee)
-        }
-        Ok(None) => HttpResponse::NotFound().json(serde_json::json!({"error": "Employee not found"})),
-        Err(e) => {
-            eprintln!("Database error: {}", e);
-            HttpResponse::InternalServerError().json(serde_json::json!({"error": "Internal server error"}))
-        }
-    }
-}
-
-async fn delete_employee(
-    path: web::Path<i32>,
-    data: web::Data<AppState>,
-<<<<<<< HEAD
-) -> impl Responder {
-    let id = path.into_inner();
-    
-    match sqlx::query!("DELETE FROM employees WHERE id = $1 RETURNING id", id)
-        .fetch_optional(&data.db_pool)
-        .await
-=======
-    req: HttpRequest,
-) -> impl Responder {
-    // Get authenticated organization ID
-    let auth_org_id = match get_org_id_from_token(&req, &data.db_pool).await {
-        Ok(id) => id,
-        Err(e) => return HttpResponse::Unauthorized().json(serde_json::json!({"error": e.to_string()})),
-    };
-    
-    let id = path.into_inner();
-    
-    match sqlx::query!(
-        "DELETE FROM employees WHERE id = $1 AND org_id = $2 RETURNING id", 
-        id, 
-        auth_org_id
-    )
-    .fetch_optional(&data.db_pool)
-    .await
->>>>>>> 4a04eb09
-    {
-        Ok(Some(_)) => HttpResponse::NoContent().finish(),
-        Ok(None) => HttpResponse::NotFound().json(serde_json::json!({"error": "Employee not found"})),
-        Err(e) => {
-            eprintln!("Database error: {}", e);
-            HttpResponse::InternalServerError().json(serde_json::json!({"error": "Internal server error"}))
-        }
-    }
-}
-
-<<<<<<< HEAD
-// Ingredient endpoints
-async fn create_ingredient(
-    ingredient: web::Json<IngredientInput>,
-    data: web::Data<AppState>,
-) -> impl Responder {
-    // Parse the date string to NaiveDate
-    let date = match NaiveDate::parse_from_str(&ingredient.date, "%Y-%m-%d") {
-        Ok(date) => date,
-        Err(_) => {
-            return HttpResponse::BadRequest().json(serde_json::json!({
-                "error": "Invalid date format. Use YYYY-MM-DD"
-            }));
-        }
-    };
-
-    match sqlx::query!(
-        "INSERT INTO ingredients (lotcode, name, date, org_id) VALUES ($1, $2, $3, $4) RETURNING id",
-        ingredient.lotcode,
-        ingredient.name,
-        date,
-        ingredient.org_id
-    )
-    .fetch_one(&data.db_pool)
-    .await
-    {
-        Ok(record) => {
-            let created_ingredient = Ingredient {
-                id: Some(record.id),
-                lotcode: ingredient.lotcode.clone(),
-                name: ingredient.name.clone(),
-                date: ingredient.date.clone(),
-                org_id: ingredient.org_id,
-            };
-            HttpResponse::Created().json(created_ingredient)
-        }
-        Err(e) => {
-            eprintln!("Failed to create ingredient: {}", e);
-            HttpResponse::InternalServerError().json(serde_json::json!({"error": "Failed to create ingredient"}))
-        }
-    }
-}
-
-async fn get_ingredient(
-    path: web::Path<i32>,
-    data: web::Data<AppState>,
-) -> impl Responder {
-    let id = path.into_inner();
-    
-    match sqlx::query!(
-        "SELECT id, lotcode, name, date::text as date, org_id FROM ingredients WHERE id = $1",
-        id
-=======
-// Recipe endpoints
-async fn create_recipe(
-    recipe: web::Json<Recipe>,
-    data: web::Data<AppState>,
-    req: HttpRequest,
-) -> impl Responder {
-    // Get authenticated organization ID
-    let auth_org_id = match get_org_id_from_token(&req, &data.db_pool).await {
-        Ok(id) => id,
-        Err(e) => return HttpResponse::Unauthorized().json(serde_json::json!({"error": e.to_string()})),
-    };
-    
-    // Begin transaction
-    let mut tx = match data.db_pool.begin().await {
-        Ok(tx) => tx,
-        Err(e) => {
-            eprintln!("Failed to begin transaction: {}", e);
-            return HttpResponse::InternalServerError().json(serde_json::json!({"error": "Database error"}));
-        }
-    };
-    
-    // Create recipe
-    let recipe_id = match sqlx::query!(
-        r#"
-        INSERT INTO recipes (lotcode, name, date_made, org_id, description)
-        VALUES ($1, $2, $3, $4, $5)
-        RETURNING id
-        "#,
-        recipe.lotcode,
-        recipe.name,
-        recipe.date_made,
-        auth_org_id,
-        recipe.description
-    )
-    .fetch_one(&mut *tx)
-    .await
-    {
-        Ok(record) => record.id,
-        Err(e) => {
-            let _ = tx.rollback().await;
-            eprintln!("Failed to create recipe: {}", e);
-            return HttpResponse::InternalServerError().json(serde_json::json!({"error": "Failed to create recipe"}));
-        }
-    };
-    
-    // Add ingredients associations
-    for ingredient_id in &recipe.ingredients {
-        // Verify ingredient belongs to this organization
-        match sqlx::query!(
-            "SELECT id FROM ingredients WHERE id = $1 AND org_id = $2",
-            ingredient_id,
-            auth_org_id
-        )
-        .fetch_optional(&mut *tx)
-        .await
-        {
-            Ok(Some(_)) => {
-                // Ingredient belongs to this org, add association
-                match sqlx::query!(
-                    r#"
-                    INSERT INTO recipe_ingredients (recipe_id, ingredient_id)
-                    VALUES ($1, $2)
-                    "#,
-                    recipe_id,
-                    ingredient_id
-                )
-                .execute(&mut *tx)
-                .await
-                {
-                    Ok(_) => {},
-                    Err(e) => {
-                        let _ = tx.rollback().await;
-                        eprintln!("Failed to associate ingredient: {}", e);
-                        return HttpResponse::InternalServerError().json(serde_json::json!({
-                            "error": "Failed to associate ingredient with recipe"
-                        }));
-                    }
-                }
-            },
-            Ok(None) => {
-                let _ = tx.rollback().await;
-                return HttpResponse::BadRequest().json(serde_json::json!({
-                    "error": format!("Ingredient with ID {} not found or doesn't belong to your organization", ingredient_id)
-                }));
-            },
-            Err(e) => {
-                let _ = tx.rollback().await;
-                eprintln!("Database error: {}", e);
-                return HttpResponse::InternalServerError().json(serde_json::json!({"error": "Internal server error"}));
-            }
-        }
-    }
-    
-    // Commit transaction
-    match tx.commit().await {
-        Ok(_) => {
-            let created_recipe = Recipe {
-                id: Some(recipe_id),
-                lotcode: recipe.lotcode.clone(),
-                name: recipe.name.clone(),
-                date_made: recipe.date_made,
-                org_id: Some(auth_org_id),
-                ingredients: recipe.ingredients.clone(),
-                description: recipe.description.clone(),
-            };
-            HttpResponse::Created().json(created_recipe)
-        },
-        Err(e) => {
-            eprintln!("Failed to commit transaction: {}", e);
-            HttpResponse::InternalServerError().json(serde_json::json!({"error": "Failed to create recipe"}))
-        }
-    }
-}
-
-async fn get_recipe(
-    path: web::Path<i32>,
-    data: web::Data<AppState>,
-    req: HttpRequest,
-) -> impl Responder {
-    // Get authenticated organization ID
-    let auth_org_id = match get_org_id_from_token(&req, &data.db_pool).await {
-        Ok(id) => id,
-        Err(e) => return HttpResponse::Unauthorized().json(serde_json::json!({"error": e.to_string()})),
-    };
-    
-    let id = path.into_inner();
-    
-    // Get recipe
-    let recipe = match sqlx::query!(
-        r#"
-        SELECT id, lotcode, name, date_made, org_id, description
-        FROM recipes
-        WHERE id = $1 AND org_id = $2
-        "#,
-        id,
-        auth_org_id
->>>>>>> 4a04eb09
-    )
-    .fetch_optional(&data.db_pool)
-    .await
-    {
-<<<<<<< HEAD
-        Ok(Some(record)) => {
-            let ingredient = Ingredient {
-                id: Some(record.id),
-                lotcode: record.lotcode,
-                name: record.name,
-                date: record.date.unwrap_or_default(),
-                org_id: record.org_id.unwrap_or(0),
-            };
-            HttpResponse::Ok().json(ingredient)
-        },
-        Ok(None) => HttpResponse::NotFound().json(serde_json::json!({"error": "Ingredient not found"})),
-        Err(e) => {
-            eprintln!("Database error: {}", e);
-            HttpResponse::InternalServerError().json(serde_json::json!({"error": "Internal server error"}))
-        }
-    }
-}
-
-async fn get_all_ingredients(
-    data: web::Data<AppState>,
-) -> impl Responder {
-    match sqlx::query!(
-        "SELECT id, lotcode, name, date::text as date, org_id FROM ingredients"
-=======
-        Ok(Some(r)) => r,
-        Ok(None) => return HttpResponse::NotFound().json(serde_json::json!({"error": "Recipe not found"})),
-        Err(e) => {
-            eprintln!("Database error: {}", e);
-            return HttpResponse::InternalServerError().json(serde_json::json!({"error": "Internal server error"}));
-        }
-    };
-    
-    // Get ingredients
-    let ingredients = match sqlx::query!(
-        r#"
-        SELECT ingredient_id
-        FROM recipe_ingredients
-        WHERE recipe_id = $1
-        "#,
-        recipe.id
->>>>>>> 4a04eb09
-    )
-    .fetch_all(&data.db_pool)
-    .await
-    {
-<<<<<<< HEAD
-        Ok(records) => {
-            let ingredients: Vec<Ingredient> = records.into_iter().map(|record| {
-                Ingredient {
-                    id: Some(record.id),
-                    lotcode: record.lotcode,
-                    name: record.name,
-                    date: record.date.unwrap_or_default(),
-                    org_id: record.org_id.unwrap_or(0),
-                }
-            }).collect();
-            HttpResponse::Ok().json(ingredients)
-        },
-        Err(e) => {
-            eprintln!("Database error: {}", e);
-            HttpResponse::InternalServerError().json(serde_json::json!({"error": "Internal server error"}))
-        }
-    }
-}
-
-async fn update_ingredient(
-    path: web::Path<i32>,
-    ingredient: web::Json<IngredientInput>,
-    data: web::Data<AppState>,
-) -> impl Responder {
-    let id = path.into_inner();
-    
-    // Parse the date string to NaiveDate
-    let date = match NaiveDate::parse_from_str(&ingredient.date, "%Y-%m-%d") {
-        Ok(date) => date,
-        Err(_) => {
-            return HttpResponse::BadRequest().json(serde_json::json!({
-                "error": "Invalid date format. Use YYYY-MM-DD"
-            }));
-        }
-    };
-    
-    match sqlx::query!(
-        "UPDATE ingredients SET lotcode = $1, name = $2, date = $3, org_id = $4 WHERE id = $5 RETURNING id",
-        ingredient.lotcode,
-        ingredient.name,
-        date,
-        ingredient.org_id,
-        id
-    )
-    .fetch_optional(&data.db_pool)
-    .await
-    {
-        Ok(Some(_)) => {
-            let updated_ingredient = Ingredient {
-                id: Some(id),
-                lotcode: ingredient.lotcode.clone(),
-                name: ingredient.name.clone(),
-                date: ingredient.date.clone(),
-                org_id: ingredient.org_id,
-            };
-            HttpResponse::Ok().json(updated_ingredient)
-        }
-        Ok(None) => HttpResponse::NotFound().json(serde_json::json!({"error": "Ingredient not found"})),
-        Err(e) => {
-            eprintln!("Database error: {}", e);
-            HttpResponse::InternalServerError().json(serde_json::json!({"error": "Internal server error"}))
-        }
-    }
-}
-
-async fn delete_ingredient(
-    path: web::Path<i32>,
-    data: web::Data<AppState>,
-) -> impl Responder {
-    let id = path.into_inner();
-    
-    match sqlx::query!("DELETE FROM ingredients WHERE id = $1 RETURNING id", id)
-        .fetch_optional(&data.db_pool)
-        .await
-    {
-        Ok(Some(_)) => HttpResponse::NoContent().finish(),
-        Ok(None) => HttpResponse::NotFound().json(serde_json::json!({"error": "Ingredient not found"})),
-        Err(e) => {
-            eprintln!("Database error: {}", e);
-            HttpResponse::InternalServerError().json(serde_json::json!({"error": "Internal server error"}))
-        }
-    }
-}
-
-// Recipe endpoints
-async fn create_recipe(
-    recipe: web::Json<RecipeInput>,
-    data: web::Data<AppState>,
-) -> impl Responder {
-    // Parse the date string to NaiveDate
-    let date_made = match NaiveDate::parse_from_str(&recipe.date_made, "%Y-%m-%d") {
-        Ok(date) => date,
-        Err(_) => {
-            return HttpResponse::BadRequest().json(serde_json::json!({
-                "error": "Invalid date format. Use YYYY-MM-DD"
-            }));
-        }
-    };
-
-    // Start a transaction
-    let mut tx = match data.db_pool.begin().await {
-        Ok(tx) => tx,
-        Err(e) => {
-            eprintln!("Failed to start transaction: {}", e);
-            return HttpResponse::InternalServerError().json(serde_json::json!({"error": "Internal server error"}));
-        }
-    };
-
-    // Insert the recipe
-    let recipe_id = match sqlx::query!(
-        "INSERT INTO recipes (lotcode, name, date_made, org_id, description) VALUES ($1, $2, $3, $4, $5) RETURNING id",
-        recipe.lotcode,
-        recipe.name,
-        date_made,
-        recipe.org_id,
-        recipe.description
-    )
-    .fetch_one(&mut *tx)
-    .await
-    {
-        Ok(record) => record.id,
-        Err(e) => {
-            eprintln!("Failed to create recipe: {}", e);
-            let _ = tx.rollback().await;
-            return HttpResponse::InternalServerError().json(serde_json::json!({"error": "Failed to create recipe"}));
-        }
-    };
-
-    // Insert recipe-ingredient relationships
-    for ingredient_id in &recipe.ingredients {
-        if let Err(e) = sqlx::query!(
-            "INSERT INTO recipe_ingredients (recipe_id, ingredient_id) VALUES ($1, $2)",
-            recipe_id,
-            ingredient_id
-        )
-        .execute(&mut *tx)
-        .await
-        {
-            eprintln!("Failed to link ingredient to recipe: {}", e);
-            let _ = tx.rollback().await;
-            return HttpResponse::InternalServerError().json(serde_json::json!({"error": "Failed to create recipe"}));
-        }
-    }
-
-    // Commit the transaction
-    if let Err(e) = tx.commit().await {
-        eprintln!("Failed to commit transaction: {}", e);
-        return HttpResponse::InternalServerError().json(serde_json::json!({"error": "Internal server error"}));
-    }
-
-    // Return the created recipe
-    let created_recipe = Recipe {
-        id: Some(recipe_id),
-        lotcode: recipe.lotcode.clone(),
-        name: recipe.name.clone(),
-        date_made: recipe.date_made.clone(),
-        org_id: recipe.org_id,
-        ingredients: recipe.ingredients.clone(),
-        description: Some(recipe.description.clone()),
-    };
-
-    HttpResponse::Created().json(created_recipe)
-}
-
-async fn get_recipe(
-    path: web::Path<i32>,
-    data: web::Data<AppState>,
-) -> impl Responder {
-    let id = path.into_inner();
-    
-    // Get the recipe
-    match sqlx::query!(
-        "SELECT id, lotcode, name, date_made::text as date_made, org_id, description, 
-         ARRAY(SELECT ingredient_id FROM recipe_ingredients WHERE recipe_id = $1)::int[] as ingredients 
-         FROM recipes WHERE id = $1",
-        id
-    )
-    .fetch_optional(&data.db_pool)
-    .await
-    {
-        Ok(Some(record)) => {
-            let recipe = Recipe {
-                id: Some(record.id),
-                lotcode: record.lotcode,
-                name: record.name,
-                date_made: record.date_made.unwrap_or_default(),
-                org_id: record.org_id.unwrap_or(0),
-                ingredients: record.ingredients.unwrap_or_default(),
-                description: record.description,
-            };
-            HttpResponse::Ok().json(recipe)
-        },
-        Ok(None) => HttpResponse::NotFound().json(serde_json::json!({"error": "Recipe not found"})),
-        Err(e) => {
-            eprintln!("Database error: {}", e);
-            HttpResponse::InternalServerError().json(serde_json::json!({"error": "Internal server error"}))
-        }
-    }
-}
-
-async fn get_all_recipes(
-    data: web::Data<AppState>,
-) -> impl Responder {
-    match sqlx::query!(
-        "SELECT r.id, r.lotcode, r.name, r.date_made::text as date_made, r.org_id, r.description,
-         ARRAY(SELECT ingredient_id FROM recipe_ingredients WHERE recipe_id = r.id)::int[] as ingredients
-         FROM recipes r"
-    )
-    .fetch_all(&data.db_pool)
-    .await
-    {
-        Ok(records) => {
-            let recipes: Vec<Recipe> = records.into_iter().map(|record| {
-                Recipe {
-                    id: Some(record.id),
-                    lotcode: record.lotcode,
-                    name: record.name,
-                    date_made: record.date_made.unwrap_or_default(),
-                    org_id: record.org_id.unwrap_or(0),
-                    ingredients: record.ingredients.unwrap_or_default(),
-                    description: record.description,
-                }
-            }).collect();
-            HttpResponse::Ok().json(recipes)
-        },
-        Err(e) => {
-            eprintln!("Database error: {}", e);
-            HttpResponse::InternalServerError().json(serde_json::json!({"error": "Internal server error"}))
-        }
-    }
-}
-
-async fn update_recipe(
-    path: web::Path<i32>,
-    recipe: web::Json<RecipeInput>,
-    data: web::Data<AppState>,
-) -> impl Responder {
-    let id = path.into_inner();
-    
-    // Parse the date string to NaiveDate
-    let date_made = match NaiveDate::parse_from_str(&recipe.date_made, "%Y-%m-%d") {
-        Ok(date) => date,
-        Err(_) => {
-            return HttpResponse::BadRequest().json(serde_json::json!({
-                "error": "Invalid date format. Use YYYY-MM-DD"
-            }));
-        }
-    };
-    
-    // Start a transaction
-    let mut tx = match data.db_pool.begin().await {
-        Ok(tx) => tx,
-        Err(e) => {
-            eprintln!("Failed to start transaction: {}", e);
-            return HttpResponse::InternalServerError().json(serde_json::json!({"error": "Internal server error"}));
-        }
-    };
-
-    // Update the recipe
-    let update_result = sqlx::query!(
-        "UPDATE recipes SET lotcode = $1, name = $2, date_made = $3, org_id = $4, description = $5 
-         WHERE id = $6 RETURNING id",
-        recipe.lotcode,
-        recipe.name,
-        date_made,
-        recipe.org_id,
-        recipe.description,
-        id
-    )
-    .fetch_optional(&mut *tx)
-    .await;
-
-    match update_result {
-        Ok(Some(_)) => {
-            // Delete existing recipe-ingredient relationships
-            if let Err(e) = sqlx::query!("DELETE FROM recipe_ingredients WHERE recipe_id = $1", id)
-                .execute(&mut *tx)
-                .await
-            {
-                eprintln!("Failed to delete ingredient relations: {}", e);
-                let _ = tx.rollback().await;
-                return HttpResponse::InternalServerError().json(serde_json::json!({"error": "Failed to update recipe"}));
-            }
-
-            // Insert new recipe-ingredient relationships
-            for ingredient_id in &recipe.ingredients {
-                if let Err(e) = sqlx::query!(
-                    "INSERT INTO recipe_ingredients (recipe_id, ingredient_id) VALUES ($1, $2)",
-=======
-        Ok(records) => records.into_iter().map(|r| r.ingredient_id).collect(),
-        Err(e) => {
-            eprintln!("Database error: {}", e);
-            return HttpResponse::InternalServerError().json(serde_json::json!({"error": "Internal server error"}));
-        }
-    };
-    
-    let result = Recipe {
-        id: Some(recipe.id),
-        lotcode: recipe.lotcode,
-        name: recipe.name,
-        date_made: recipe.date_made,
-        org_id: recipe.org_id,
-        ingredients,
-        description: recipe.description,
-    };
-    
-    HttpResponse::Ok().json(result)
-}
-
-async fn get_all_recipes(
-    data: web::Data<AppState>,
-    req: HttpRequest,
-) -> impl Responder {
-    // Get authenticated organization ID
-    let auth_org_id = match get_org_id_from_token(&req, &data.db_pool).await {
-        Ok(id) => id,
-        Err(e) => return HttpResponse::Unauthorized().json(serde_json::json!({"error": e.to_string()})),
-    };
-    
-    // Get all recipes for this organization
-    let recipes = match sqlx::query!(
-        r#"
-        SELECT id, lotcode, name, date_made, org_id, description
-        FROM recipes
-        WHERE org_id = $1
-        "#,
-        auth_org_id
-    )
-    .fetch_all(&data.db_pool)
-    .await
-    {
-        Ok(records) => records,
-        Err(e) => {
-            eprintln!("Database error: {}", e);
-            return HttpResponse::InternalServerError().json(serde_json::json!({"error": "Internal server error"}));
-        }
-    };
-    
-    let mut result = Vec::new();
-    
-    // For each recipe, get its ingredients
-    for recipe in recipes {
-        let ingredients = match sqlx::query!(
-            r#"
-            SELECT ingredient_id
-            FROM recipe_ingredients
-            WHERE recipe_id = $1
-            "#,
-            recipe.id
-        )
-        .fetch_all(&data.db_pool)
-        .await
-        {
-            Ok(records) => records.into_iter().map(|r| r.ingredient_id).collect(),
-            Err(e) => {
-                eprintln!("Database error: {}", e);
-                return HttpResponse::InternalServerError().json(serde_json::json!({"error": "Internal server error"}));
-            }
-        };
-        
-        result.push(Recipe {
-            id: Some(recipe.id),
-            lotcode: recipe.lotcode,
-            name: recipe.name,
-            date_made: recipe.date_made,
-            org_id: recipe.org_id,
-            ingredients,
-            description: recipe.description,
-        });
-    }
-    
-    HttpResponse::Ok().json(result)
-}
-
-async fn update_recipe(
-    path: web::Path<i32>,
-    recipe: web::Json<Recipe>,
-    data: web::Data<AppState>,
-    req: HttpRequest,
-) -> impl Responder {
-    // Get authenticated organization ID
-    let auth_org_id = match get_org_id_from_token(&req, &data.db_pool).await {
-        Ok(id) => id,
-        Err(e) => return HttpResponse::Unauthorized().json(serde_json::json!({"error": e.to_string()})),
-    };
-    
-    let id = path.into_inner();
-    
-    // Verify recipe belongs to authenticated organization
-    match sqlx::query!(
-        "SELECT org_id FROM recipes WHERE id = $1",
-        id
-    )
-    .fetch_optional(&data.db_pool)
-    .await
-    {
-        Ok(Some(record)) => {
-            if record.org_id != Some(auth_org_id) {
-                return HttpResponse::Forbidden().json(serde_json::json!({"error": "Access denied"}));
-            }
-        },
-        Ok(None) => {
-            return HttpResponse::NotFound().json(serde_json::json!({"error": "Recipe not found"}));
-        },
-        Err(e) => {
-            eprintln!("Database error: {}", e);
-            return HttpResponse::InternalServerError().json(serde_json::json!({"error": "Internal server error"}));
-        }
-    }
-    
-    // Begin transaction
-    let mut tx = match data.db_pool.begin().await {
-        Ok(tx) => tx,
-        Err(e) => {
-            eprintln!("Failed to begin transaction: {}", e);
-            return HttpResponse::InternalServerError().json(serde_json::json!({"error": "Database error"}));
-        }
-    };
-    
-    // Update recipe
-    match sqlx::query!(
-        r#"
-        UPDATE recipes 
-        SET lotcode = $1, name = $2, date_made = $3, description = $4
-        WHERE id = $5 AND org_id = $6
-        RETURNING id
-        "#,
-        recipe.lotcode,
-        recipe.name,
-        recipe.date_made,
-        recipe.description,
-        id,
-        auth_org_id
-    )
-    .fetch_optional(&mut *tx)
-    .await
-    {
-        Ok(Some(_)) => {},
-        Ok(None) => {
-            let _ = tx.rollback().await;
-            return HttpResponse::NotFound().json(serde_json::json!({"error": "Recipe not found"}));
-        },
-        Err(e) => {
-            let _ = tx.rollback().await;
-            eprintln!("Database error: {}", e);
-            return HttpResponse::InternalServerError().json(serde_json::json!({"error": "Internal server error"}));
-        }
-    }
-    
-    // Delete existing ingredient associations
-    match sqlx::query!(
-        "DELETE FROM recipe_ingredients WHERE recipe_id = $1",
-        id
-    )
-    .execute(&mut *tx)
-    .await
-    {
-        Ok(_) => {},
-        Err(e) => {
-            let _ = tx.rollback().await;
-            eprintln!("Database error: {}", e);
-            return HttpResponse::InternalServerError().json(serde_json::json!({"error": "Internal server error"}));
-        }
-    }
-    
-    // Add new ingredient associations
-    for ingredient_id in &recipe.ingredients {
-        // Verify ingredient belongs to this organization
-        match sqlx::query!(
-            "SELECT id FROM ingredients WHERE id = $1 AND org_id = $2",
-            ingredient_id,
-            auth_org_id
-        )
-        .fetch_optional(&mut *tx)
-        .await
-        {
-            Ok(Some(_)) => {
-                // Ingredient belongs to this org, add association
-                match sqlx::query!(
-                    r#"
-                    INSERT INTO recipe_ingredients (recipe_id, ingredient_id)
-                    VALUES ($1, $2)
-                    "#,
->>>>>>> 4a04eb09
-                    id,
-                    ingredient_id
-                )
-                .execute(&mut *tx)
-                .await
-                {
-<<<<<<< HEAD
-                    eprintln!("Failed to link ingredient to recipe: {}", e);
-                    let _ = tx.rollback().await;
-                    return HttpResponse::InternalServerError().json(serde_json::json!({"error": "Failed to update recipe"}));
-                }
-            }
-
-            // Commit the transaction
-            if let Err(e) = tx.commit().await {
-                eprintln!("Failed to commit transaction: {}", e);
-                return HttpResponse::InternalServerError().json(serde_json::json!({"error": "Internal server error"}));
-            }
-
-            // Return the updated recipe
-=======
-                    Ok(_) => {},
-                    Err(e) => {
-                        let _ = tx.rollback().await;
-                        eprintln!("Failed to associate ingredient: {}", e);
-                        return HttpResponse::InternalServerError().json(serde_json::json!({
-                            "error": "Failed to associate ingredient with recipe"
-                        }));
-                    }
-                }
-            },
-            Ok(None) => {
-                let _ = tx.rollback().await;
-                return HttpResponse::BadRequest().json(serde_json::json!({
-                    "error": format!("Ingredient with ID {} not found or doesn't belong to your organization", ingredient_id)
-                }));
-            },
-            Err(e) => {
-                let _ = tx.rollback().await;
-                eprintln!("Database error: {}", e);
-                return HttpResponse::InternalServerError().json(serde_json::json!({"error": "Internal server error"}));
-            }
-        }
-    }
-    
-    // Commit transaction
-    match tx.commit().await {
-        Ok(_) => {
->>>>>>> 4a04eb09
-            let updated_recipe = Recipe {
-                id: Some(id),
-                lotcode: recipe.lotcode.clone(),
-                name: recipe.name.clone(),
-<<<<<<< HEAD
-                date_made: recipe.date_made.clone(),
-                org_id: recipe.org_id,
-                ingredients: recipe.ingredients.clone(),
-                description: Some(recipe.description.clone()),
-            };
-            HttpResponse::Ok().json(updated_recipe)
-        },
-        Ok(None) => {
-            let _ = tx.rollback().await;
-            HttpResponse::NotFound().json(serde_json::json!({"error": "Recipe not found"}))
-        },
-        Err(e) => {
-            eprintln!("Database error: {}", e);
-            let _ = tx.rollback().await;
-            HttpResponse::InternalServerError().json(serde_json::json!({"error": "Internal server error"}))
-=======
-                date_made: recipe.date_made,
-                org_id: Some(auth_org_id),
-                ingredients: recipe.ingredients.clone(),
-                description: recipe.description.clone(),
-            };
-            HttpResponse::Ok().json(updated_recipe)
-        },
-        Err(e) => {
-            eprintln!("Failed to commit transaction: {}", e);
-            HttpResponse::InternalServerError().json(serde_json::json!({"error": "Failed to update recipe"}))
->>>>>>> 4a04eb09
-        }
-    }
-}
-
-async fn delete_recipe(
-    path: web::Path<i32>,
-    data: web::Data<AppState>,
-<<<<<<< HEAD
-) -> impl Responder {
-    let id = path.into_inner();
-    
-    // Start a transaction
-    let mut tx = match data.db_pool.begin().await {
-        Ok(tx) => tx,
-        Err(e) => {
-            eprintln!("Failed to start transaction: {}", e);
-            return HttpResponse::InternalServerError().json(serde_json::json!({"error": "Internal server error"}));
-        }
-    };
-
-    // Delete recipe-ingredient relationships first
-    if let Err(e) = sqlx::query!("DELETE FROM recipe_ingredients WHERE recipe_id = $1", id)
-        .execute(&mut *tx)
-        .await
-    {
-        eprintln!("Failed to delete ingredient relations: {}", e);
-        let _ = tx.rollback().await;
-        return HttpResponse::InternalServerError().json(serde_json::json!({"error": "Failed to delete recipe"}));
-    }
-
-    // Delete the recipe
-    match sqlx::query!("DELETE FROM recipes WHERE id = $1 RETURNING id", id)
-        .fetch_optional(&mut *tx)
-        .await
-    {
-        Ok(Some(_)) => {
-            // Commit the transaction
-            if let Err(e) = tx.commit().await {
-                eprintln!("Failed to commit transaction: {}", e);
-                return HttpResponse::InternalServerError().json(serde_json::json!({"error": "Internal server error"}));
-            }
-            HttpResponse::NoContent().finish()
-        },
-        Ok(None) => {
-            let _ = tx.rollback().await;
-            HttpResponse::NotFound().json(serde_json::json!({"error": "Recipe not found"}))
-        },
-        Err(e) => {
-            eprintln!("Database error: {}", e);
-            let _ = tx.rollback().await;
-=======
-    req: HttpRequest,
-) -> impl Responder {
-    // Get authenticated organization ID
-    let auth_org_id = match get_org_id_from_token(&req, &data.db_pool).await {
-        Ok(id) => id,
-        Err(e) => return HttpResponse::Unauthorized().json(serde_json::json!({"error": e.to_string()})),
-    };
-    
-    let id = path.into_inner();
-    
-    match sqlx::query!(
-        "DELETE FROM recipes WHERE id = $1 AND org_id = $2 RETURNING id", 
-        id, 
-        auth_org_id
-    )
-    .fetch_optional(&data.db_pool)
-    .await
-    {
-        Ok(Some(_)) => HttpResponse::NoContent().finish(),
-        Ok(None) => HttpResponse::NotFound().json(serde_json::json!({"error": "Recipe not found"})),
-        Err(e) => {
-            eprintln!("Database error: {}", e);
->>>>>>> 4a04eb09
-            HttpResponse::InternalServerError().json(serde_json::json!({"error": "Internal server error"}))
-        }
-    }
-}
-
-<<<<<<< HEAD
-// Batch endpoints
-async fn create_batch(
-    batch: web::Json<BatchInput>,
-    data: web::Data<AppState>,
-) -> impl Responder {
-    // Parse the date string to NaiveDate
-    let date_made = match NaiveDate::parse_from_str(&batch.date_made, "%Y-%m-%d") {
-        Ok(date) => date,
-        Err(_) => {
-            return HttpResponse::BadRequest().json(serde_json::json!({
-                "error": "Invalid date format. Use YYYY-MM-DD"
-            }));
-        }
-    };
-
-    // Validate ingredients and amounts have the same length
-    if batch.ingredients.len() != batch.amount_ingredients.len() {
-        return HttpResponse::BadRequest().json(serde_json::json!({
-            "error": "Ingredients and amounts must have the same length"
-        }));
-    }
-
-    // Start a transaction
-    let mut tx = match data.db_pool.begin().await {
-        Ok(tx) => tx,
-        Err(e) => {
-            eprintln!("Failed to start transaction: {}", e);
-            return HttpResponse::InternalServerError().json(serde_json::json!({"error": "Internal server error"}));
-        }
-    };
-
-    // Insert the batch
-    let batch_id = match sqlx::query!(
-        "INSERT INTO batches (org_id, employee, recipe_lotcode, batch_lot_code, date_made, amount_made) 
-         VALUES ($1, $2, $3, $4, $5, $6) RETURNING id",
-        batch.org_id,
-        batch.employee,
-        batch.recipe_lotcode,
-        batch.batch_lot_code,
-        date_made,
-        batch.amount_made
-    )
-    .fetch_one(&mut *tx)
-    .await
-    {
-        Ok(record) => record.id,
-        Err(e) => {
-            eprintln!("Failed to create batch: {}", e);
-            let _ = tx.rollback().await;
-            return HttpResponse::InternalServerError().json(serde_json::json!({"error": "Failed to create batch"}));
-        }
-    };
-
-    // Insert batch-ingredient relationships with amounts
-    for (index, ingredient_id) in batch.ingredients.iter().enumerate() {
-        if let Err(e) = sqlx::query!(
-            "INSERT INTO batch_ingredients (batch_id, ingredient_id, amount) VALUES ($1, $2, $3)",
-            batch_id,
-            ingredient_id,
-            batch.amount_ingredients[index]
-        )
-        .execute(&mut *tx)
-        .await
-        {
-            eprintln!("Failed to link ingredient to batch: {}", e);
-            let _ = tx.rollback().await;
-            return HttpResponse::InternalServerError().json(serde_json::json!({"error": "Failed to create batch"}));
-        }
-    }
-
-    // Commit the transaction
-    if let Err(e) = tx.commit().await {
-        eprintln!("Failed to commit transaction: {}", e);
-        return HttpResponse::InternalServerError().json(serde_json::json!({"error": "Internal server error"}));
-    }
-
-    // Return the created batch
-    let created_batch = Batch {
-        id: Some(batch_id),
-        org_id: batch.org_id,
-        employee: batch.employee.clone(),
-        recipe_lotcode: batch.recipe_lotcode.clone(),
-        batch_lot_code: batch.batch_lot_code.clone(),
-        ingredients: batch.ingredients.clone(),
-        amount_ingredients: batch.amount_ingredients.clone(),
-        date_made: batch.date_made.clone(),
-        amount_made: batch.amount_made.clone(),
-    };
-
-    HttpResponse::Created().json(created_batch)
-}
-
-async fn get_batch(
-    path: web::Path<i32>,
-    data: web::Data<AppState>,
-) -> impl Responder {
-    let id = path.into_inner();
-    
-    // Get the basic batch information
-    let batch_record = match sqlx::query!(
-        "SELECT id, org_id, employee, recipe_lotcode, batch_lot_code, date_made::text as date_made, amount_made 
-         FROM batches WHERE id = $1",
-        id
-=======
-// Ingredient endpoints
-async fn create_ingredient(
-    ingredient: web::Json<Ingredient>,
-    data: web::Data<AppState>,
-    req: HttpRequest,
-) -> impl Responder {
-    // Get authenticated organization ID
-    let auth_org_id = match get_org_id_from_token(&req, &data.db_pool).await {
-        Ok(id) => id,
-        Err(e) => return HttpResponse::Unauthorized().json(serde_json::json!({"error": e.to_string()})),
-    };
-    
-    match sqlx::query!(
-        r#"
-        INSERT INTO ingredients (lotcode, name, date, org_id)
-        VALUES ($1, $2, $3, $4)
-        RETURNING id
-        "#,
-        ingredient.lotcode,
-        ingredient.name,
-        ingredient.date,
-        auth_org_id
-    )
-    .fetch_one(&data.db_pool)
-    .await
-    {
-        Ok(record) => {
-            let created_ingredient = Ingredient {
-                id: Some(record.id),
-                lotcode: ingredient.lotcode.clone(),
-                name: ingredient.name.clone(),
-                date: ingredient.date,
-                org_id: Some(auth_org_id),
-            };
-            HttpResponse::Created().json(created_ingredient)
-        }
-        Err(e) => {
-            eprintln!("Failed to create ingredient: {}", e);
-            HttpResponse::InternalServerError().json(serde_json::json!({"error": "Failed to create ingredient"}))
-        }
-    }
-}
-
-async fn get_ingredient(
-    path: web::Path<i32>,
-    data: web::Data<AppState>,
-    req: HttpRequest,
-) -> impl Responder {
-    // Get authenticated organization ID
-    let auth_org_id = match get_org_id_from_token(&req, &data.db_pool).await {
-        Ok(id) => id,
-        Err(e) => return HttpResponse::Unauthorized().json(serde_json::json!({"error": e.to_string()})),
-    };
-    
-    let id = path.into_inner();
-    
-    match sqlx::query!(
-        r#"
-        SELECT id, lotcode, name, date, org_id
-        FROM ingredients
-        WHERE id = $1 AND org_id = $2
-        "#,
-        id,
-        auth_org_id
->>>>>>> 4a04eb09
-    )
-    .fetch_optional(&data.db_pool)
-    .await
-    {
-<<<<<<< HEAD
-        Ok(Some(record)) => record,
-        Ok(None) => return HttpResponse::NotFound().json(serde_json::json!({"error": "Batch not found"})),
-        Err(e) => {
-            eprintln!("Database error: {}", e);
-            return HttpResponse::InternalServerError().json(serde_json::json!({"error": "Internal server error"}));
-        }
-    };
-
-    // Get the batch ingredients with amounts
-    let batch_ingredients = match sqlx::query!(
-        "SELECT bi.ingredient_id, bi.amount 
-         FROM batch_ingredients bi 
-         WHERE bi.batch_id = $1",
-        id
-    )
-    .fetch_all(&data.db_pool)
-    .await
-    {
-        Ok(records) => records,
-        Err(e) => {
-            eprintln!("Database error: {}", e);
-            return HttpResponse::InternalServerError().json(serde_json::json!({"error": "Internal server error"}));
-        }
-    };
-
-    // Extract ingredient ids and amounts
-    let ingredients: Vec<i32> = batch_ingredients.iter().map(|r| r.ingredient_id).collect();
-    let amount_ingredients: Vec<i32> = batch_ingredients.iter().map(|r| r.amount).collect();
-
-    // Create the complete batch object
-    let batch = Batch {
-        id: Some(batch_record.id),
-        org_id: batch_record.org_id.unwrap_or(0),
-        employee: batch_record.employee,
-        recipe_lotcode: batch_record.recipe_lotcode,
-        batch_lot_code: batch_record.batch_lot_code,
-        ingredients,
-        amount_ingredients,
-        date_made: batch_record.date_made.unwrap_or_default(),
-        amount_made: batch_record.amount_made,
-    };
-
-    HttpResponse::Ok().json(batch)
-}
-
-async fn get_all_batches(
-    data: web::Data<AppState>,
-) -> impl Responder {
-    // Get all batches
-    let batch_records = match sqlx::query!(
-        "SELECT id, org_id, employee, recipe_lotcode, batch_lot_code, date_made::text as date_made, amount_made 
-         FROM batches ORDER BY id DESC"
-=======
-        Ok(Some(i)) => {
-            let ingredient = Ingredient {
-                id: Some(i.id),
-                lotcode: i.lotcode,
-                name: i.name,
-                date: i.date,
-                org_id: i.org_id,
-            };
-            HttpResponse::Ok().json(ingredient)
-        },
-        Ok(None) => HttpResponse::NotFound().json(serde_json::json!({"error": "Ingredient not found"})),
-        Err(e) => {
-            eprintln!("Database error: {}", e);
-            HttpResponse::InternalServerError().json(serde_json::json!({"error": "Internal server error"}))
-        }
-    }
-}
-
-async fn get_all_ingredients(
-    data: web::Data<AppState>,
-    req: HttpRequest,
-) -> impl Responder {
-    // Get authenticated organization ID
-    let auth_org_id = match get_org_id_from_token(&req, &data.db_pool).await {
-        Ok(id) => id,
-        Err(e) => return HttpResponse::Unauthorized().json(serde_json::json!({"error": e.to_string()})),
-    };
-    
-    match sqlx::query!(
-        r#"
-        SELECT id, lotcode, name, date, org_id
-        FROM ingredients
-        WHERE org_id = $1
-        "#,
-        auth_org_id
->>>>>>> 4a04eb09
-    )
-    .fetch_all(&data.db_pool)
-    .await
-    {
-<<<<<<< HEAD
-        Ok(records) => records,
-        Err(e) => {
-            eprintln!("Database error: {}", e);
-            return HttpResponse::InternalServerError().json(serde_json::json!({"error": "Internal server error"}));
-        }
-    };
-
-    // Create a vector to hold all batches
-    let mut batches = Vec::new();
-
-    // For each batch, get its ingredients and amounts
-    for record in batch_records {
-        let batch_id = record.id;
-
-        // Get the batch ingredients with amounts
-        let batch_ingredients = match sqlx::query!(
-            "SELECT bi.ingredient_id, bi.amount 
-             FROM batch_ingredients bi 
-             WHERE bi.batch_id = $1",
-            batch_id
-        )
-        .fetch_all(&data.db_pool)
-        .await
-        {
-            Ok(records) => records,
-            Err(e) => {
-                eprintln!("Database error when fetching ingredients for batch {}: {}", batch_id, e);
-                continue; // Skip this batch if we can't get its ingredients
-            }
-        };
-
-        // Extract ingredient ids and amounts
-        let ingredients: Vec<i32> = batch_ingredients.iter().map(|r| r.ingredient_id).collect();
-        let amount_ingredients: Vec<i32> = batch_ingredients.iter().map(|r| r.amount).collect();
-
-        // Create the complete batch object
-        let batch = Batch {
-            id: Some(record.id),
-            org_id: record.org_id.unwrap_or(0),
-            employee: record.employee,
-            recipe_lotcode: record.recipe_lotcode,
-            batch_lot_code: record.batch_lot_code,
-            ingredients,
-            amount_ingredients,
-            date_made: record.date_made.unwrap_or_default(),
-            amount_made: record.amount_made,
-        };
-
-        batches.push(batch);
-    }
-
-    HttpResponse::Ok().json(batches)
-}
-
-async fn update_batch(
-    path: web::Path<i32>,
-    batch: web::Json<BatchInput>,
-    data: web::Data<AppState>,
-) -> impl Responder {
-    let id = path.into_inner();
-    
-    // Parse the date string to NaiveDate
-    let date_made = match NaiveDate::parse_from_str(&batch.date_made, "%Y-%m-%d") {
-        Ok(date) => date,
-        Err(_) => {
-            return HttpResponse::BadRequest().json(serde_json::json!({
-                "error": "Invalid date format. Use YYYY-MM-DD"
-            }));
-        }
-    };
-
-    // Validate ingredients and amounts have the same length
-    if batch.ingredients.len() != batch.amount_ingredients.len() {
-        return HttpResponse::BadRequest().json(serde_json::json!({
-            "error": "Ingredients and amounts must have the same length"
-        }));
-    }
-
-    // Start a transaction
-    let mut tx = match data.db_pool.begin().await {
-        Ok(tx) => tx,
-        Err(e) => {
-            eprintln!("Failed to start transaction: {}", e);
-            return HttpResponse::InternalServerError().json(serde_json::json!({"error": "Internal server error"}));
-        }
-    };
-
-    // Update the batch
-    let update_result = sqlx::query!(
-        "UPDATE batches SET org_id = $1, employee = $2, recipe_lotcode = $3, batch_lot_code = $4, 
-         date_made = $5, amount_made = $6 WHERE id = $7 RETURNING id",
-        batch.org_id,
-        batch.employee,
-        batch.recipe_lotcode,
-        batch.batch_lot_code,
-        date_made,
-        batch.amount_made,
-        id
-    )
-    .fetch_optional(&mut *tx)
-    .await;
-
-    match update_result {
-        Ok(Some(_)) => {
-            // Delete existing batch-ingredient relationships
-            if let Err(e) = sqlx::query!("DELETE FROM batch_ingredients WHERE batch_id = $1", id)
-                .execute(&mut *tx)
-                .await
-            {
-                eprintln!("Failed to delete ingredient relations: {}", e);
-                let _ = tx.rollback().await;
-                return HttpResponse::InternalServerError().json(serde_json::json!({"error": "Failed to update batch"}));
-            }
-
-            // Insert new batch-ingredient relationships with amounts
-            for (index, ingredient_id) in batch.ingredients.iter().enumerate() {
-                if let Err(e) = sqlx::query!(
-                    "INSERT INTO batch_ingredients (batch_id, ingredient_id, amount) VALUES ($1, $2, $3)",
-                    id,
-                    ingredient_id,
-                    batch.amount_ingredients[index]
-                )
-                .execute(&mut *tx)
-                .await
-                {
-                    eprintln!("Failed to link ingredient to batch: {}", e);
-                    let _ = tx.rollback().await;
-                    return HttpResponse::InternalServerError().json(serde_json::json!({"error": "Failed to update batch"}));
-                }
-            }
-
-            // Commit the transaction
-            if let Err(e) = tx.commit().await {
-                eprintln!("Failed to commit transaction: {}", e);
-                return HttpResponse::InternalServerError().json(serde_json::json!({"error": "Internal server error"}));
-            }
-
-            // Return the updated batch
-            let updated_batch = Batch {
-                id: Some(id),
-                org_id: batch.org_id,
-                employee: batch.employee.clone(),
-                recipe_lotcode: batch.recipe_lotcode.clone(),
-                batch_lot_code: batch.batch_lot_code.clone(),
-                ingredients: batch.ingredients.clone(),
-                amount_ingredients: batch.amount_ingredients.clone(),
-                date_made: batch.date_made.clone(),
-                amount_made: batch.amount_made.clone(),
-            };
-            HttpResponse::Ok().json(updated_batch)
-        },
-        Ok(None) => {
-            let _ = tx.rollback().await;
-            HttpResponse::NotFound().json(serde_json::json!({"error": "Batch not found"}))
-        },
-        Err(e) => {
-            eprintln!("Database error: {}", e);
-            let _ = tx.rollback().await;
-=======
-        Ok(ingredients) => {
-            let result: Vec<Ingredient> = ingredients.into_iter()
-                .map(|i| Ingredient {
-                    id: Some(i.id),
-                    lotcode: i.lotcode,
-                    name: i.name,
-                    date: i.date,
-                    org_id: i.org_id,
-                })
-                .collect();
-            HttpResponse::Ok().json(result)
-        },
-        Err(e) => {
-            eprintln!("Database error: {}", e);
-            HttpResponse::InternalServerError().json(serde_json::json!({"error": "Internal server error"}))
-        }
-    }
-}
-
-async fn update_ingredient(
-    path: web::Path<i32>,
-    ingredient: web::Json<Ingredient>,
-    data: web::Data<AppState>,
-    req: HttpRequest,
-) -> impl Responder {
-    // Get authenticated organization ID
-    let auth_org_id = match get_org_id_from_token(&req, &data.db_pool).await {
-        Ok(id) => id,
-        Err(e) => return HttpResponse::Unauthorized().json(serde_json::json!({"error": e.to_string()})),
-    };
-    
-    let id = path.into_inner();
-    
-    // Verify ingredient belongs to authenticated organization
-    match sqlx::query!(
-        "SELECT org_id FROM ingredients WHERE id = $1",
-        id
-    )
-    .fetch_optional(&data.db_pool)
-    .await
-    {
-        Ok(Some(record)) => {
-            if record.org_id != Some(auth_org_id) {
-                return HttpResponse::Forbidden().json(serde_json::json!({"error": "Access denied"}));
-            }
-        },
-        Ok(None) => {
-            return HttpResponse::NotFound().json(serde_json::json!({"error": "Ingredient not found"}));
-        },
-        Err(e) => {
-            eprintln!("Database error: {}", e);
-            return HttpResponse::InternalServerError().json(serde_json::json!({"error": "Internal server error"}));
-        }
-    }
-    
-    match sqlx::query!(
-        r#"
-        UPDATE ingredients 
-        SET lotcode = $1, name = $2, date = $3
-        WHERE id = $4 AND org_id = $5
-        RETURNING id
-        "#,
-        ingredient.lotcode,
-        ingredient.name,
-        ingredient.date,
-        id,
-        auth_org_id
-    )
-    .fetch_optional(&data.db_pool)
-    .await
-    {
-        Ok(Some(_)) => {
-            let updated_ingredient = Ingredient {
-                id: Some(id),
-                lotcode: ingredient.lotcode.clone(),
-                name: ingredient.name.clone(),
-                date: ingredient.date,
-                org_id: Some(auth_org_id),
-            };
-            HttpResponse::Ok().json(updated_ingredient)
-        }
-        Ok(None) => HttpResponse::NotFound().json(serde_json::json!({"error": "Ingredient not found"})),
-        Err(e) => {
-            eprintln!("Database error: {}", e);
->>>>>>> 4a04eb09
-            HttpResponse::InternalServerError().json(serde_json::json!({"error": "Internal server error"}))
-        }
-    }
-}
-
-<<<<<<< HEAD
-async fn delete_batch(
-    path: web::Path<i32>,
-    data: web::Data<AppState>,
-) -> impl Responder {
-    let id = path.into_inner();
-    
-    // Start a transaction
-    let mut tx = match data.db_pool.begin().await {
-        Ok(tx) => tx,
-        Err(e) => {
-            eprintln!("Failed to start transaction: {}", e);
-            return HttpResponse::InternalServerError().json(serde_json::json!({"error": "Internal server error"}));
-        }
-    };
-
-    // Delete batch-ingredient relationships first
-    if let Err(e) = sqlx::query!("DELETE FROM batch_ingredients WHERE batch_id = $1", id)
-        .execute(&mut *tx)
-        .await
-    {
-        eprintln!("Failed to delete ingredient relations: {}", e);
-        let _ = tx.rollback().await;
-        return HttpResponse::InternalServerError().json(serde_json::json!({"error": "Failed to delete batch"}));
-    }
-
-    // Delete the batch
-    match sqlx::query!("DELETE FROM batches WHERE id = $1 RETURNING id", id)
-        .fetch_optional(&mut *tx)
-        .await
-    {
-        Ok(Some(_)) => {
-            // Commit the transaction
-            if let Err(e) = tx.commit().await {
-                eprintln!("Failed to commit transaction: {}", e);
-                return HttpResponse::InternalServerError().json(serde_json::json!({"error": "Internal server error"}));
-            }
-            HttpResponse::NoContent().finish()
-        },
-        Ok(None) => {
-            let _ = tx.rollback().await;
-            HttpResponse::NotFound().json(serde_json::json!({"error": "Batch not found"}))
-        },
-        Err(e) => {
-            eprintln!("Database error: {}", e);
-            let _ = tx.rollback().await;
-=======
-async fn delete_ingredient(
-    path: web::Path<i32>,
-    data: web::Data<AppState>,
-    req: HttpRequest,
-) -> impl Responder {
-    // Get authenticated organization ID
-    let auth_org_id = match get_org_id_from_token(&req, &data.db_pool).await {
-        Ok(id) => id,
-        Err(e) => return HttpResponse::Unauthorized().json(serde_json::json!({"error": e.to_string()})),
-    };
-    
-    let id = path.into_inner();
-    
-    match sqlx::query!(
-        "DELETE FROM ingredients WHERE id = $1 AND org_id = $2 RETURNING id", 
-        id, 
-        auth_org_id
-    )
-    .fetch_optional(&data.db_pool)
-    .await
-    {
-        Ok(Some(_)) => HttpResponse::NoContent().finish(),
-        Ok(None) => HttpResponse::NotFound().json(serde_json::json!({"error": "Ingredient not found"})),
-        Err(e) => {
-            eprintln!("Database error: {}", e);
->>>>>>> 4a04eb09
-            HttpResponse::InternalServerError().json(serde_json::json!({"error": "Internal server error"}))
-        }
-    }
-}
-
 // Configure app with database pool
 pub fn configure_app(config: &mut web::ServiceConfig, db_pool: Pool<Postgres>) {
     config
@@ -2110,82 +330,8 @@
                         .route("/{id}", web::get().to(get_organization))
                         .route("/{id}", web::put().to(update_organization))
                         .route("/{id}", web::delete().to(delete_organization))
-                        // Employee endpoints
-                        .service(
-                            web::scope("/{org_id}/employees")
-                                .route("", web::post().to(create_employee))
-                                .route("", web::get().to(get_all_employees))
-                                .route("/{id}", web::get().to(get_employee))
-                                .route("/{id}", web::put().to(update_employee))
-                                .route("/{id}", web::delete().to(delete_employee))
-                        )
                 )
-                // Employee endpoints - direct access
-                .service(
-                    web::scope("/employees")
-                        .route("", web::post().to(create_employee))
-                        .route("", web::get().to(get_all_employees))
-                        .route("/{id}", web::get().to(get_employee))
-                        .route("/{id}", web::put().to(update_employee))
-                        .route("/{id}", web::delete().to(delete_employee))
-                )
-                // Recipe endpoints
-                .service(
-                    web::scope("/recipes")
-                        .route("", web::post().to(create_recipe))
-                        .route("", web::get().to(get_all_recipes))
-                        .route("/{id}", web::get().to(get_recipe))
-                        .route("/{id}", web::put().to(update_recipe))
-                        .route("/{id}", web::delete().to(delete_recipe))
-                )
-                // Ingredient endpoints
-                .service(
-                    web::scope("/ingredients")
-                        .route("", web::post().to(create_ingredient))
-                        .route("", web::get().to(get_all_ingredients))
-                        .route("/{id}", web::get().to(get_ingredient))
-                        .route("/{id}", web::put().to(update_ingredient))
-                        .route("/{id}", web::delete().to(delete_ingredient))
-                )
-<<<<<<< HEAD
-                // Employee endpoints
-                .service(
-                    web::scope("/employees")
-                        .route("", web::post().to(create_employee))
-                        .route("", web::get().to(get_all_employees))
-                        .route("/{id}", web::get().to(get_employee))
-                        .route("/{id}", web::put().to(update_employee))
-                        .route("/{id}", web::delete().to(delete_employee))
-                )
-                // Recipe endpoints
-                .service(
-                    web::scope("/recipes")
-                        .route("", web::post().to(create_recipe))
-                        .route("", web::get().to(get_all_recipes))
-                        .route("/{id}", web::get().to(get_recipe))
-                        .route("/{id}", web::put().to(update_recipe))
-                        .route("/{id}", web::delete().to(delete_recipe))
-                )
-                // Ingredient endpoints
-                .service(
-                    web::scope("/ingredients")
-                        .route("", web::post().to(create_ingredient))
-                        .route("", web::get().to(get_all_ingredients))
-                        .route("/{id}", web::get().to(get_ingredient))
-                        .route("/{id}", web::put().to(update_ingredient))
-                        .route("/{id}", web::delete().to(delete_ingredient))
-                )
-                // Batch endpoints
-                .service(
-                    web::scope("/batches")
-                        .route("", web::post().to(create_batch))
-                        .route("", web::get().to(get_all_batches))
-                        .route("/{id}", web::get().to(get_batch))
-                        .route("/{id}", web::put().to(update_batch))
-                        .route("/{id}", web::delete().to(delete_batch))
-                )
-=======
->>>>>>> 4a04eb09
+                // Add additional routes for employees, recipes, and ingredients here
         );
 }
 
